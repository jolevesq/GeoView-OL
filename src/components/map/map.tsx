--- conflicted
+++ resolved
@@ -1,9 +1,5 @@
 /* eslint-disable react/require-default-props */
-<<<<<<< HEAD
 import { Suspense, useEffect, useState } from 'react';
-=======
-import { Suspense, useState } from 'react';
->>>>>>> 96d72002
 import { render } from 'react-dom';
 
 import { i18n } from 'i18next';
@@ -18,7 +14,7 @@
 import CssBaseline from '@material-ui/core/CssBaseline';
 
 import { MapOptions, getMapOptions } from '../../common/map';
-import { Basemap, BasemapOptions, BasemapLayer } from '../../common/basemap';
+import { BasemapOptions, BasemapLayer } from '../../common/basemap';
 import { Layer, LayerConfig, LayerTypes } from '../../common/layers/layer';
 import { Projection } from '../../common/projection';
 
@@ -34,12 +30,8 @@
 import { EVENT_NAMES } from '../../api/event';
 
 import { MapViewer } from '../../common/map-viewer';
-<<<<<<< HEAD
-import { NorthArrow } from '../mapctrl/north-arrow';
 import { generateId } from '../../common/constant';
-=======
 import { NorthArrow, NorthPoleFlag } from '../mapctrl/north-arrow';
->>>>>>> 96d72002
 
 export interface MapProps {
     id?: string;
@@ -49,16 +41,12 @@
     language: string;
     basemapOptions: BasemapOptions;
     layers?: LayerConfig[];
-    basemapSwitcher: boolean;
 }
 
 function Map(props: MapProps): JSX.Element {
-    const { id, center, zoom, projection, language, basemapOptions, layers } = props;
-
-<<<<<<< HEAD
+    const { id, center, zoom, projection, language, layers } = props;
+
     const [basemapLayers, setBasemapLayers] = useState([]);
-=======
->>>>>>> 96d72002
     const [isLoaded, setIsLoaded] = useState(false);
 
     const defaultTheme = useTheme();
@@ -73,8 +61,7 @@
     // the projection will work with CBMT basemap. If another basemap would be use, update...
     const crs = projection === 3857 ? CRS.EPSG3857 : Projection.getProjection(projection);
 
-    // get basemaps with attribution
-    const basemap: Basemap = new Basemap(basemapOptions || null, language, projection);
+    // get attribution
     const attribution = language === 'en-CA' ? viewer.basemap.attribution['en-CA'] : viewer.basemap.attribution['fr-CA'];
 
     // get map option from slected basemap projection
@@ -165,7 +152,6 @@
         >
             {isLoaded && (
                 <>
-<<<<<<< HEAD
                     {basemapLayers.map((basemapLayer: BasemapLayer) => {
                         return (
                             <TileLayer
@@ -176,23 +162,11 @@
                             />
                         );
                     })}
-=======
-                    {basemap.getBasemapLayers(language, projection).map((base) => (
-                        <TileLayer key={base.id} url={base.url} attribution={attribution} opacity={base.opacity} />
-                    ))}
->>>>>>> 96d72002
                     <NavBar />
                     {deviceSizeMedUp && <MousePosition />}
                     <ScaleControl position="bottomright" imperial={false} />
                     {deviceSizeMedUp && <Attribution attribution={attribution} />}
-                    {deviceSizeMedUp && (
-                        <OverviewMap
-                            id={id}
-                            crs={crs}
-                            basemaps={basemap.getBasemapLayers(language, projection)}
-                            zoomFactor={mapOptions.zoomFactor}
-                        />
-                    )}
+                    {deviceSizeMedUp && <OverviewMap crs={crs} basemaps={basemapLayers} zoomFactor={mapOptions.zoomFactor} />}
                     <div
                         className="leaflet-control cgp-appbar"
                         style={{
@@ -203,10 +177,7 @@
                         <Appbar id={id} />
                     </div>
                     <NorthArrow projection={crs} />
-<<<<<<< HEAD
-=======
                     <NorthPoleFlag projection={crs} />
->>>>>>> 96d72002
                 </>
             )}
         </MapContainer>
@@ -229,7 +200,6 @@
                         language={config.language}
                         basemapOptions={config.basemapOptions}
                         layers={config.layers}
-                        basemapSwitcher={config.basemapSwitcher || false}
                     />
                 </I18nextProvider>
             </Suspense>
