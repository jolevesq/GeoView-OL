import axios from 'axios';

import L from 'leaflet';

import { FeatureLayer, FeatureLayerOptions, featureLayer, mapService as esriMapService, MapService } from 'esri-leaflet';

import {
  AbstractWebLayersClass,
<<<<<<< HEAD
  TypeLayerConfig,
  TypeJsonValue,
  TypeJsonObject,
  CONST_LAYER_TYPES,
=======
  CONST_LAYER_TYPES,
  TypeFeatureLayer,
  TypeJsonNumber,
  TypeJsonValue,
  TypeJsonObject,
  TypeWebLayers,
>>>>>>> 236406ea
} from '../../../../core/types/cgpv-types';
import { generateId, getXMLHttpRequest } from '../../../../core/utils/utilities';
import { blueCircleIcon } from '../../../../core/types/marker-definitions';

import { api } from '../../../../api/api';

/**
 * a class to add esri feature layer
 *
 * @export
 * @class EsriFeature
 */
export class EsriFeature extends AbstractWebLayersClass {
  // layer from leaflet
  layer: FeatureLayer | null = null;

  // mapService property
  mapService: MapService;

  // map id
  #mapId: string;

  /**
   * Initialize layer
   *
   * @param {string} mapId the id of the map
   * @param {TypeFeatureLayer} layerConfig the layer configuration
   */
<<<<<<< HEAD
  constructor(layerConfig: TypeLayerConfig) {
    super(CONST_LAYER_TYPES.ESRI_FEATURE, 'Esri Feature Layer', layerConfig);
=======
  constructor(mapId: string, layerConfig: TypeFeatureLayer) {
    super(
      CONST_LAYER_TYPES.ESRI_FEATURE as TypeWebLayers,
      layerConfig.name ? layerConfig.name[api.map(mapId).getLanguageCode()] : 'Esri Feature Layer',
      layerConfig,
      mapId
    );

    this.#mapId = mapId;
>>>>>>> 236406ea

    this.mapService = esriMapService({
      url: api.geoUtilities.getMapServerUrl(this.url),
    });
  }

  /**
   * Add a ESRI feature layer to the map.
   *
   * @param {TypeFeatureLayer} layer the layer configuration
   * @return {Promise<FeatureLayer | null>} layers to add to the map
   */
  async add(layer: TypeFeatureLayer): Promise<FeatureLayer | null> {
    let queryUrl = this.url.substr(-1) === '/' ? this.url : `${this.url}/`;
    queryUrl += 'legend?f=pjson';
    // define a default blue icon
    let iconSymbol = blueCircleIcon;

    const res = await axios.get(queryUrl);

    if (res.data.drawingInfo && res.data.drawingInfo.renderer && res.data.drawingInfo.renderer.symbol) {
      const symbolInfo = res.data.drawingInfo.renderer.symbol;
      iconSymbol = new L.Icon({
        iconUrl: `data:${symbolInfo.contentType};base64,${symbolInfo.imageData}`,
        iconSize: [symbolInfo.width, symbolInfo.height],
        iconAnchor: [Math.round(symbolInfo.width / 2), Math.round(symbolInfo.height / 2)],
      });
    }

    const data = getXMLHttpRequest(`${layer.url[api.map(this.#mapId).getLanguageCode()]}?f=json`);

    const geo = new Promise<FeatureLayer | null>((resolve) => {
      data.then((value: string) => {
        const { type } = JSON.parse(value);

        // check if the type is define as Feature Layer. If the entrie is bad, it will request the whole service
        // if the path is bad, return will be {}
        if (value !== '{}' && typeof type !== 'undefined' && type === 'Feature Layer') {
          const feature = featureLayer({
            url: layer.url[api.map(this.#mapId).getLanguageCode()],
            pointToLayer: (aFeature, latlng) => {
              return L.marker(latlng, { icon: iconSymbol, id: generateId() });
            },
          } as FeatureLayerOptions);

          resolve(feature);
        } else {
          resolve(null);
        }
      });
    });

    return geo;
  }

  /**
   * Get metadata of the current service
   *
   @returns {Promise<TypeJsonValue>} a json promise containing the result of the query
   */
  getMetadata = async (): Promise<TypeJsonObject> => {
    const response = await fetch(`${this.url}?f=json`);
    const result: TypeJsonObject = await response.json();

    return result;
  };

  /**
   * Get legend configuration of the current layer
   *
   * @returns {Promise<TypeJsonValue> } legend configuration in json format
   */
  getLegendJson = (): Promise<TypeJsonValue> => {
    let queryUrl = this.url.substr(-1) === '/' ? this.url : `${this.url}/`;
    queryUrl += 'legend?f=pjson';
    return axios.get(queryUrl).then((res) => {
      return res.data;
    });
  };

  /**
   * Set Layer Opacity
   * @param {number} opacity layer opacity
   */
  setOpacity = (opacity: number) => {
    (this.layer as FeatureLayer).eachFeature((feature) => {
      if (feature.setOpacity) feature.setOpacity(opacity);
      else if (feature.setStyle) feature.setStyle({ opacity, fillOpacity: opacity * 0.2 });
    });
  };

  /**
   * Get bounds through external metadata
   *
   * @returns {Promise<L.LatLngBounds>} layer bounds
   */
  getBounds = async (): Promise<L.LatLngBounds> => {
    const meta = await this.getMetadata();
    const xmin = meta.extent.xmin as number;
    const xmax = meta.extent.xmax as number;
    const ymin = meta.extent.ymin as number;
    const ymax = meta.extent.ymax as number;
    return L.latLngBounds([
      [ymin, xmin],
      [ymax, xmax],
    ]);
  };
}<|MERGE_RESOLUTION|>--- conflicted
+++ resolved
@@ -6,19 +6,11 @@
 
 import {
   AbstractWebLayersClass,
-<<<<<<< HEAD
-  TypeLayerConfig,
+  CONST_LAYER_TYPES,
+  TypeFeatureLayer,
   TypeJsonValue,
   TypeJsonObject,
-  CONST_LAYER_TYPES,
-=======
-  CONST_LAYER_TYPES,
-  TypeFeatureLayer,
-  TypeJsonNumber,
-  TypeJsonValue,
-  TypeJsonObject,
-  TypeWebLayers,
->>>>>>> 236406ea
+  toJsonObject,
 } from '../../../../core/types/cgpv-types';
 import { generateId, getXMLHttpRequest } from '../../../../core/utils/utilities';
 import { blueCircleIcon } from '../../../../core/types/marker-definitions';
@@ -38,29 +30,14 @@
   // mapService property
   mapService: MapService;
 
-  // map id
-  #mapId: string;
-
   /**
    * Initialize layer
    *
    * @param {string} mapId the id of the map
    * @param {TypeFeatureLayer} layerConfig the layer configuration
    */
-<<<<<<< HEAD
-  constructor(layerConfig: TypeLayerConfig) {
-    super(CONST_LAYER_TYPES.ESRI_FEATURE, 'Esri Feature Layer', layerConfig);
-=======
   constructor(mapId: string, layerConfig: TypeFeatureLayer) {
-    super(
-      CONST_LAYER_TYPES.ESRI_FEATURE as TypeWebLayers,
-      layerConfig.name ? layerConfig.name[api.map(mapId).getLanguageCode()] : 'Esri Feature Layer',
-      layerConfig,
-      mapId
-    );
-
-    this.#mapId = mapId;
->>>>>>> 236406ea
+    super(CONST_LAYER_TYPES.ESRI_FEATURE, layerConfig, mapId);
 
     this.mapService = esriMapService({
       url: api.geoUtilities.getMapServerUrl(this.url),
@@ -79,34 +56,38 @@
     // define a default blue icon
     let iconSymbol = blueCircleIcon;
 
-    const res = await axios.get(queryUrl);
+    const res = await axios.get<TypeJsonObject>(queryUrl);
 
     if (res.data.drawingInfo && res.data.drawingInfo.renderer && res.data.drawingInfo.renderer.symbol) {
-      const symbolInfo = res.data.drawingInfo.renderer.symbol;
+      const symbolInfo: TypeJsonObject = res.data.drawingInfo.renderer.symbol;
       iconSymbol = new L.Icon({
         iconUrl: `data:${symbolInfo.contentType};base64,${symbolInfo.imageData}`,
-        iconSize: [symbolInfo.width, symbolInfo.height],
-        iconAnchor: [Math.round(symbolInfo.width / 2), Math.round(symbolInfo.height / 2)],
+        iconSize: [symbolInfo.width as number, symbolInfo.height as number],
+        iconAnchor: [Math.round((symbolInfo.width as number) / 2), Math.round((symbolInfo.height as number) / 2)],
       });
     }
 
-    const data = getXMLHttpRequest(`${layer.url[api.map(this.#mapId).getLanguageCode()]}?f=json`);
+    const data = getXMLHttpRequest(`${layer.url[api.map(this.mapId).getLanguageCode()]}?f=json`);
 
     const geo = new Promise<FeatureLayer | null>((resolve) => {
-      data.then((value: string) => {
-        const { type } = JSON.parse(value);
+      data.then((value) => {
+        if (value !== '{}') {
+          const { type } = toJsonObject(JSON.parse(value));
 
-        // check if the type is define as Feature Layer. If the entrie is bad, it will request the whole service
-        // if the path is bad, return will be {}
-        if (value !== '{}' && typeof type !== 'undefined' && type === 'Feature Layer') {
-          const feature = featureLayer({
-            url: layer.url[api.map(this.#mapId).getLanguageCode()],
-            pointToLayer: (aFeature, latlng) => {
-              return L.marker(latlng, { icon: iconSymbol, id: generateId() });
-            },
-          } as FeatureLayerOptions);
+          // check if the type is define as Feature Layer. If the entrie is bad, it will request the whole service
+          // if the path is bad, return will be {}
+          if (typeof type !== 'undefined' && type === 'Feature Layer') {
+            const feature = featureLayer({
+              url: layer.url[api.map(this.mapId).getLanguageCode()],
+              pointToLayer: (aFeature, latlng) => {
+                return L.marker(latlng, { icon: iconSymbol, id: generateId() });
+              },
+            } as FeatureLayerOptions);
 
-          resolve(feature);
+            resolve(feature);
+          } else {
+            resolve(null);
+          }
         } else {
           resolve(null);
         }
