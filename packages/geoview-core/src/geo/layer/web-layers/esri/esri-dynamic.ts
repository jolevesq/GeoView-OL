--- conflicted
+++ resolved
@@ -7,23 +7,12 @@
 import { getXMLHttpRequest } from '../../../../core/utils/utilities';
 import {
   AbstractWebLayersClass,
-<<<<<<< HEAD
-  TypeLayerConfig,
-  toJsonObject,
+  CONST_LAYER_TYPES,
+  TypeDynamicLayer,
   TypeJsonObject,
   TypeJsonArray,
   TypeLegendJsonDynamic,
-  CONST_LAYER_TYPES,
-=======
-  Cast,
-  CONST_LAYER_TYPES,
-  TypeDynamicLayer,
-  TypeJsonValue,
-  TypeJsonObject,
-  TypeJsonArray,
-  TypeLegendJsonDynamic,
-  TypeWebLayers,
->>>>>>> 236406ea
+  toJsonObject,
 } from '../../../../core/types/cgpv-types';
 
 import { api } from '../../../../api/api';
@@ -41,34 +30,15 @@
   // mapService property
   mapService: MapService;
 
-  // service entries
-  entries?: number[];
-
-  // map id
-  #mapId: string;
-
   /**
    * Initialize layer
    * @param {string} mapId the id of the map
    * @param {TypeDynamicLayer} layerConfig the layer configuration
    */
-<<<<<<< HEAD
-  constructor(layerConfig: TypeLayerConfig) {
-    super(CONST_LAYER_TYPES.ESRI_DYNAMIC, 'Esri Dynamic Layer', layerConfig);
-=======
   constructor(mapId: string, layerConfig: TypeDynamicLayer) {
-    super(
-      CONST_LAYER_TYPES.ESRI_DYNAMIC as TypeWebLayers,
-      layerConfig.name ? layerConfig.name[api.map(mapId).getLanguageCode()] : 'Esri Dynamic Layer',
-      layerConfig,
-      mapId
-    );
->>>>>>> 236406ea
-
-    this.#mapId = mapId;
+    super(CONST_LAYER_TYPES.ESRI_DYNAMIC, layerConfig, mapId);
 
     const entries = layerConfig.layerEntries.map((item) => parseInt(item.index, 10));
-
     this.entries = entries?.filter((item) => !Number.isNaN(item));
 
     this.mapService = esriMapService({
@@ -83,29 +53,31 @@
    * @return {Promise<DynamicMapLayer | null>} layers to add to the map
    */
   add(layer: TypeDynamicLayer): Promise<DynamicMapLayer | null> {
-    const data = getXMLHttpRequest(`${layer.url[api.map(this.#mapId).getLanguageCode()]}?f=json`);
+    const data = getXMLHttpRequest(`${layer.url[api.map(this.mapId).getLanguageCode()]}?f=json`);
 
     const geo = new Promise<DynamicMapLayer | null>((resolve) => {
-      data.then((value: string) => {
-        // get layers from service and parse layer entries as number
-        const { layers } = toJsonObject(JSON.parse(value));
+      data.then((value) => {
+        if (value !== '{}') {
+          // get layers from service and parse layer entries as number
+          const { layers } = toJsonObject(JSON.parse(value));
 
-        // check if the entries are part of the service
-        if (
-          value !== '{}' &&
-          layers &&
-          (layers as TypeJsonArray).find((item) => {
-            const searchedItem = toJsonObject(item).id as number;
-            return this.entries?.includes(searchedItem);
-          })
-        ) {
-          const feature = dynamicMapLayer({
-            url: layer.url[api.map(this.#mapId).getLanguageCode()],
-            layers: this.entries,
-            attribution: '',
-          } as DynamicMapLayerOptions);
-
-          resolve(feature);
+          // check if the entries are part of the service
+          if (
+            layers &&
+            (layers as TypeJsonArray).find((item) => {
+              const searchedItem = item.id as number;
+              return (this.entries as number[])?.includes(searchedItem);
+            })
+          ) {
+            const feature = dynamicMapLayer({
+              url: layer.url[api.map(this.mapId).getLanguageCode()],
+              layers: this.entries,
+              attribution: '',
+            } as DynamicMapLayerOptions);
+            resolve(feature);
+          } else {
+            resolve(null);
+          }
         } else {
           resolve(null);
         }
@@ -191,7 +163,7 @@
   getBounds = async (): Promise<L.LatLngBounds> => {
     const bounds = L.latLngBounds([]);
     if (this.entries) {
-      this.entries.forEach(async (entry: number) => {
+      (this.entries as number[]).forEach(async (entry: number) => {
         const meta = await this.getEntry(entry);
 
         const { xmin, xmax, ymin, ymax } = meta.extent;
