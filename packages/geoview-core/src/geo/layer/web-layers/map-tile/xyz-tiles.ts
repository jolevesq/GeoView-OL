import L from 'leaflet';

<<<<<<< HEAD
import { AbstractWebLayersClass, TypeLayerConfig, CONST_LAYER_TYPES } from '../../../../core/types/cgpv-types';
=======
import { api } from '../../../../api/api';

import { AbstractWebLayersClass, CONST_LAYER_TYPES, TypeWebLayers, TypeXYZTiles } from '../../../../core/types/cgpv-types';
>>>>>>> 236406ea

// TODO: Implement method to validate XYZ tile service
//
// NOTE: The signature of tile services may vary depending of if it's a dynamic or static tile service. Dynamic tile services solutions like TiTiler allows users
// to define query parameters such as a COG url, a TileMatrixSet and a resampling method.
// e.g.: http://{s}.somedomain.com/blabla/{z}/{x}/{y}{r}.png?url=http://smtg/cog.tif&TileMatrixSetId=CanadianNAD83_LCC&resampling_method=bilinear

// TODO: Add more customization (minZoom, maxZoom, TMS)

/**
 * a class to add xyz-tiles layer
 *
 * @export
 * @class XYZTiles
 */
export class XYZTiles extends AbstractWebLayersClass {
  // layer from leaflet
  layer: L.TileLayer | null = null;

  // map id
  #mapId: string;

  /**
   * Initialize layer
   *
   * @param {string} mapId the id of the map
   * @param {TypeXYZTiles} layerConfig the layer configuration
   */
<<<<<<< HEAD
  constructor(layerConfig: TypeLayerConfig) {
    super(CONST_LAYER_TYPES.XYZ_TILES, 'XYZ Tiles', layerConfig);
=======
  constructor(mapId: string, layerConfig: TypeXYZTiles) {
    super(
      CONST_LAYER_TYPES.XYZ_TILES as TypeWebLayers,
      layerConfig.name ? layerConfig.name[api.map(mapId).getLanguageCode()] : 'XYZ Tiles',
      layerConfig,
      mapId
    );

    this.#mapId = mapId;
>>>>>>> 236406ea
  }

  /**
   * Add a XYZ Tiles layer to the map.
   *
   * @param {TypeXYZTiles} layer the layer configuration
   * @return {Promise<L.TileLayer | null>} layers to add to the map
   */
  add(layer: TypeXYZTiles): Promise<L.TileLayer | null> {
    const tileLayer = new Promise<L.TileLayer | null>((resolve) => {
      const xyzTileLayer = L.tileLayer(layer.url[api.map(this.#mapId).getLanguageCode()]);

      resolve(xyzTileLayer);
    });
    return tileLayer;
  }

  /**
   * Set Layer Opacity
   * @param {number} opacity layer opacity
   */
  setOpacity = (opacity: number) => {
    (this.layer as L.TileLayer).setOpacity(opacity);
  };

  /**
   * Get bounds through Leaflet built-in functions
   *
   * @returns {L.LatLngBounds} layer bounds
   */
  getBounds = (): L.LatLngBounds =>
    L.latLngBounds([
      [-85.05112877980660357, -180],
      [85.05112877980660357, 180],
    ]);
}<|MERGE_RESOLUTION|>--- conflicted
+++ resolved
@@ -1,12 +1,8 @@
 import L from 'leaflet';
 
-<<<<<<< HEAD
-import { AbstractWebLayersClass, TypeLayerConfig, CONST_LAYER_TYPES } from '../../../../core/types/cgpv-types';
-=======
 import { api } from '../../../../api/api';
 
 import { AbstractWebLayersClass, CONST_LAYER_TYPES, TypeWebLayers, TypeXYZTiles } from '../../../../core/types/cgpv-types';
->>>>>>> 236406ea
 
 // TODO: Implement method to validate XYZ tile service
 //
@@ -26,29 +22,14 @@
   // layer from leaflet
   layer: L.TileLayer | null = null;
 
-  // map id
-  #mapId: string;
-
   /**
    * Initialize layer
    *
    * @param {string} mapId the id of the map
    * @param {TypeXYZTiles} layerConfig the layer configuration
    */
-<<<<<<< HEAD
-  constructor(layerConfig: TypeLayerConfig) {
-    super(CONST_LAYER_TYPES.XYZ_TILES, 'XYZ Tiles', layerConfig);
-=======
   constructor(mapId: string, layerConfig: TypeXYZTiles) {
-    super(
-      CONST_LAYER_TYPES.XYZ_TILES as TypeWebLayers,
-      layerConfig.name ? layerConfig.name[api.map(mapId).getLanguageCode()] : 'XYZ Tiles',
-      layerConfig,
-      mapId
-    );
-
-    this.#mapId = mapId;
->>>>>>> 236406ea
+    super(CONST_LAYER_TYPES.XYZ_TILES as TypeWebLayers, layerConfig, mapId);
   }
 
   /**
@@ -59,9 +40,9 @@
    */
   add(layer: TypeXYZTiles): Promise<L.TileLayer | null> {
     const tileLayer = new Promise<L.TileLayer | null>((resolve) => {
-      const xyzTileLayer = L.tileLayer(layer.url[api.map(this.#mapId).getLanguageCode()]);
+      const xyzTileLayer = L.tileLayer(layer.url[api.map(this.mapId).getLanguageCode()]);
 
-      resolve(xyzTileLayer);
+      resolve(xyzTileLayer || null);
     });
     return tileLayer;
   }
