import { Layer as leafletLayer } from 'leaflet';

import { EsriDynamic } from './web-layers/esri/esri-dynamic';
import { EsriFeature } from './web-layers/esri/esri-feature';
import { WMS } from './web-layers/ogc/wms';
import { WFS } from './web-layers/ogc/wfs';
import { OgcFeature } from './web-layers/ogc/ogc_feature';
import { XYZTiles } from './web-layers/map-tile/xyz-tiles';
import { GeoJSON } from './web-layers/file/geojson';
import { Vector } from './vector/vector';
import { MarkerClusterClass } from './vector/marker-cluster';

import { api } from '../../api/api';
import { EVENT_NAMES } from '../../api/event';

import {
<<<<<<< HEAD
  Cast,
  CONST_LAYER_TYPES,
  TypeJsonString,
  TypeJsonValue,
  AbstractWebLayersClass,
  TypeLayerConfig,
=======
  CONST_LAYER_TYPES,
  TypeLayerConfig,
  TypeWMSLayer,
  TypeDynamicLayer,
  TypeFeatureLayer,
  TypeGeoJSONLayer,
  TypeWFSLayer,
  TypeOgcFeatureLayer,
  TypeXYZTiles,
>>>>>>> 26ca425b
} from '../../core/types/cgpv-types';
import { generateId } from '../../core/utils/utilities';

// TODO: look at a bundler for esri-leaflet: https://github.com/esri/esri-leaflet-bundler
// import "esri-leaflet-renderers";

/**
 * A class to get the layer from layer type. Layer type can be esriFeature, esriDynamic and ogcWMS
 *
 * @export
 * @class Layer
 */
export class Layer {
  // variable used to store all added layers
<<<<<<< HEAD
  layers: { [key: string]: AbstractWebLayersClass } = {};
=======
  layers: {
    [key: string]: WMS | XYZTiles | GeoJSON | EsriDynamic | EsriFeature;
  } = {};
>>>>>>> 26ca425b

  // used to access vector API to create and manage geometries
  vector: Vector;

  // used to access marker cluster API to create and manage marker cluster groups
  markerCluster: MarkerClusterClass;

  /**
   * used to reference the map id
   */
  #mapId: string;

  /**
   * Initialize layer types and listen to add/remove layer events from outside
   *
   * @param {string} id a reference to the map
   * @param {TypeLayerConfig[]} layers an optional array containing layers passed within the map config
   */
  constructor(id: string, layers?: TypeLayerConfig[]) {
    this.#mapId = id;

    this.vector = new Vector(this.#mapId);
    this.markerCluster = new MarkerClusterClass(this.#mapId);

    // listen to outside events to add layers
    api.event.on(
      EVENT_NAMES.EVENT_LAYER_ADD,
      (payload) => {
<<<<<<< HEAD
        if (payload && (payload.handlerName as TypeJsonString).includes(this.#map.id)) {
          const layerConf = payload.layer as TypeJsonValue as TypeLayerConfig;
          if (layerConf.type === CONST_LAYER_TYPES.GEOJSON) {
            const geoJSON = new GeoJSON(layerConf);
            geoJSON.add(layerConf).then((layer) => {
=======
        if (payload && payload.handlerName.includes(this.#mapId)) {
          const layerConf: TypeLayerConfig = payload.layer;

          if (layerConf.layerType === CONST_LAYER_TYPES.GEOJSON) {
            const geoJSON = new GeoJSON(this.#mapId, layerConf as TypeGeoJSONLayer);
            geoJSON.add(layerConf as TypeGeoJSONLayer).then((layer: leafletLayer | string) => {
>>>>>>> 26ca425b
              geoJSON.layer = layer;
              this.addToMap(geoJSON);
            });

            this.removeTabindex();
<<<<<<< HEAD
          } else if (layerConf.type === CONST_LAYER_TYPES.WMS) {
            const wmsLayer = new WMS(layerConf);
            wmsLayer.add(layerConf).then((layer) => {
              wmsLayer.layer = layer;
              this.addToMap(wmsLayer);
            });
          } else if (layerConf.type === CONST_LAYER_TYPES.XYZ_TILES) {
            const xyzTiles = new XYZTiles(layerConf);
            xyzTiles.add(layerConf).then((layer) => {
              xyzTiles.layer = layer;
              this.addToMap(xyzTiles);
            });
          } else if (layerConf.type === CONST_LAYER_TYPES.ESRI_DYNAMIC) {
            const esriDynamic = new EsriDynamic(layerConf);
            esriDynamic.add(layerConf).then((layer) => {
              esriDynamic.layer = layer;
              this.addToMap(esriDynamic);
            });
          } else if (layerConf.type === CONST_LAYER_TYPES.ESRI_FEATURE) {
            const esriFeature = new EsriFeature(layerConf);
            esriFeature.add(layerConf).then((layer) => {
=======
          } else if (layerConf.layerType === CONST_LAYER_TYPES.WMS) {
            const wmsLayer = new WMS(this.#mapId, layerConf as TypeWMSLayer);

            wmsLayer.add(layerConf as TypeWMSLayer).then((layer: leafletLayer | string) => {
              wmsLayer.layer = layer;
              this.addToMap(wmsLayer);
            });
          } else if (layerConf.layerType === CONST_LAYER_TYPES.XYZ_TILES) {
            const xyzTiles = new XYZTiles(this.#mapId, layerConf as TypeXYZTiles);
            xyzTiles.add(layerConf as TypeXYZTiles).then((layer: leafletLayer | string) => {
              xyzTiles.layer = layer;
              this.addToMap(xyzTiles);
            });
          } else if (layerConf.layerType === CONST_LAYER_TYPES.ESRI_DYNAMIC) {
            const esriDynamic = new EsriDynamic(this.#mapId, layerConf as TypeDynamicLayer);
            esriDynamic.add(layerConf as TypeDynamicLayer).then((layer: leafletLayer | string) => {
              esriDynamic.layer = layer;
              this.addToMap(esriDynamic);
            });
          } else if (layerConf.layerType === CONST_LAYER_TYPES.ESRI_FEATURE) {
            const esriFeature = new EsriFeature(this.#mapId, layerConf as TypeFeatureLayer);
            esriFeature.add(layerConf as TypeFeatureLayer).then((layer: leafletLayer | string) => {
>>>>>>> 26ca425b
              esriFeature.layer = layer;
              this.addToMap(esriFeature);
            });
            this.removeTabindex();
<<<<<<< HEAD
          } else if (layerConf.type === CONST_LAYER_TYPES.WFS) {
            const wfsLayer = new WFS(layerConf);
            wfsLayer.add(layerConf).then((layer) => {
              wfsLayer.layer = layer;
              this.addToMap(wfsLayer);
            });
          } else if (layerConf.type === CONST_LAYER_TYPES.OGC_FEATURE) {
            const ogcFeatureLayer = new OgcFeature(layerConf);
            ogcFeatureLayer.add(layerConf).then((layer) => {
=======
          } else if (layerConf.layerType === CONST_LAYER_TYPES.WFS) {
            const wfsLayer = new WFS(this.#mapId, layerConf as TypeWFSLayer);
            wfsLayer.add(layerConf as TypeWFSLayer).then((layer: leafletLayer | string) => {
              wfsLayer.layer = layer;
              this.addToMap(wfsLayer);
            });
          } else if (layerConf.layerType === CONST_LAYER_TYPES.OGC_FEATURE) {
            const ogcFeatureLayer = new OgcFeature(this.#mapId, layerConf as TypeOgcFeatureLayer);
            ogcFeatureLayer.add(layerConf as TypeOgcFeatureLayer).then((layer: leafletLayer | string) => {
>>>>>>> 26ca425b
              ogcFeatureLayer.layer = layer;
              this.addToMap(ogcFeatureLayer);
            });
          }
        }
      },
      this.#mapId
    );

    // listen to outside events to remove layers
    api.event.on(
      EVENT_NAMES.EVENT_REMOVE_LAYER,
      (payload) => {
        // remove layer from outside
        this.removeLayerById(payload.layer.id as TypeJsonString);
      },
      this.#mapId
    );

    // Load layers that was passed in with the map config
    if (layers && layers.length > 0) {
      layers?.forEach((layer: TypeLayerConfig) => api.event.emit(EVENT_NAMES.EVENT_LAYER_ADD, this.#mapId, { layer }));
    }
  }

  /**
   * Check if the layer is loading. We do validation prior to this so it should almost alwasy load
   * @param {string} name layer name
   * @param {leafletLayer} layer to aply the load event on to see it it loads
   */
  private layerIsLoaded(name: string, layer: leafletLayer): void {
    let isLoaded = false;
    // we trap most of the erros prior tp this. When this load, layer shoud ne ok
    // ! load is not fired for GeoJSON layer
    layer.once('load', () => {
      isLoaded = true;
    });

    setTimeout(() => {
      if (!isLoaded) {
        api.event.emit(EVENT_NAMES.EVENT_SNACKBAR_OPEN, this.#mapId, {
          message: {
            type: 'key',
            value: 'validation.layer.loadfailed',
            params: [name, this.#mapId],
          },
        });

        // TODO: some layer take time to load e.g. geomet so try to find a wayd to ping the layer
        // this.removeLayer(layer.id);
      }
    }, 10000);
  }

  /**
   * Add the layer to the map if valid. If not (is a string) emit an error
   * @param {any} cgpvLayer the layer config
   */
  private addToMap(cgpvLayer: GeoJSON | WFS | WMS | EsriDynamic | EsriFeature | XYZTiles | OgcFeature): void {
    // if the return layer object is a string, it is because path or entries are bad
    // do not add to the map
    if (typeof cgpvLayer.layer === 'string') {
      api.event.emit(EVENT_NAMES.EVENT_SNACKBAR_OPEN, this.#mapId, {
        message: {
          type: 'key',
          value: 'validation.layer.loadfailed',
          params: [cgpvLayer.name, this.#mapId],
        },
      });
    } else {
<<<<<<< HEAD
      if (cgpvLayer.type !== 'geoJSON') this.layerIsLoaded(cgpvLayer.name!, cgpvLayer.layer as leafletLayer);

      cgpvLayer.layer!.addTo(this.#map);
      // this.layers.push(cgpvLayer);
      this.layers[cgpvLayer.id] = Cast<AbstractWebLayersClass>(cgpvLayer);
      api.event.emit(EVENT_NAMES.EVENT_LAYER_ADDED, this.#map.id, {
=======
      if (
        cgpvLayer.type !== CONST_LAYER_TYPES.GEOJSON &&
        cgpvLayer.type !== CONST_LAYER_TYPES.WFS &&
        cgpvLayer.type !== CONST_LAYER_TYPES.OGC_FEATURE
      )
        this.layerIsLoaded(cgpvLayer.name, cgpvLayer.layer);

      cgpvLayer.layer.addTo(api.map(this.#mapId).map);
      // this.layers.push(cgpvLayer);
      this.layers[cgpvLayer.id] = cgpvLayer;
      api.event.emit(EVENT_NAMES.EVENT_LAYER_ADDED, this.#mapId, {
>>>>>>> 26ca425b
        layer: cgpvLayer.layer,
      });
    }
  }

  /**
   * Remove feature from ESRI Feature and GeoJSON layer from tabindex
   */
  removeTabindex(): void {
    // Because there is no way to know GeoJSON is loaded (load event never trigger), we use a timeout
    // TODO: timeout is never a good idea, may have to find a workaround...
    setTimeout(() => {
      const mapContainer = document.getElementsByClassName(`leaflet-map-${this.#mapId}`)[0];

      if (mapContainer) {
        const featElems = document
          .getElementsByClassName(`leaflet-map-${this.#mapId}`)[0]
          .getElementsByClassName('leaflet-marker-pane')[0].children;
        [...featElems].forEach((element) => {
          element.setAttribute('tabindex', '-1');
        });
      }
    }, 3000);
  }

  /**
   * Remove a layer from the map
   *
   * @param {string} id the id of the layer to be removed
   */
  removeLayerById = (id: string): void => {
    // return items not matching the id
    // this.layers = this.layers.filter((item: AbstractWebLayersClass) => {
    //   if (item.id === id) item.layer.removeFrom(this.#map);
    //   return item.id !== id;
    // });
<<<<<<< HEAD
    this.layers[id].layer!.removeFrom(this.#map);
=======
    (this.layers[id].layer as L.Layer).removeFrom(api.map(this.#mapId).map);
>>>>>>> 26ca425b
    delete this.layers[id];
  };

  /**
   * Add a layer to the map
   *
   * @param {TypeLayerConfig} layer the layer configuration to add
   */
  addLayer = (layer: TypeLayerConfig): string => {
    // eslint-disable-next-line no-param-reassign
    layer.id = generateId(layer.id);
    api.event.emit(EVENT_NAMES.EVENT_LAYER_ADD, this.#mapId, { layer });

    return layer.id;
  };

  /**
   * Remove a layer from the map
   *
   * @param {TypeLayerConfig} layer the layer configuration to remove
   */
  removeLayer = (layer: AbstractWebLayersClass): string => {
    // eslint-disable-next-line no-param-reassign
    layer.id = generateId(layer.id);
    api.event.emit(EVENT_NAMES.EVENT_REMOVE_LAYER, this.#mapId, { layer });

    return layer.id;
  };

  /**
   * Search for a layer using it's id and return the layer data
   *
   * @param {string} id the layer id to look for
   * @returns the found layer data object
   */
<<<<<<< HEAD
  getLayerById = (id: string): AbstractWebLayersClass | null => {
    // return this.layers.filter((layer: AbstractWebLayersClass) => layer.id === id)[0];
=======
  getLayerById = (id: string): WMS | XYZTiles | EsriDynamic | EsriFeature | GeoJSON | null => {
>>>>>>> 26ca425b
    return this.layers[id];
  };

  // WCS https://github.com/stuartmatthews/Leaflet.NonTiledLayer.WCS
}<|MERGE_RESOLUTION|>--- conflicted
+++ resolved
@@ -14,15 +14,11 @@
 import { EVENT_NAMES } from '../../api/event';
 
 import {
-<<<<<<< HEAD
   Cast,
   CONST_LAYER_TYPES,
   TypeJsonString,
   TypeJsonValue,
   AbstractWebLayersClass,
-  TypeLayerConfig,
-=======
-  CONST_LAYER_TYPES,
   TypeLayerConfig,
   TypeWMSLayer,
   TypeDynamicLayer,
@@ -31,7 +27,6 @@
   TypeWFSLayer,
   TypeOgcFeatureLayer,
   TypeXYZTiles,
->>>>>>> 26ca425b
 } from '../../core/types/cgpv-types';
 import { generateId } from '../../core/utils/utilities';
 
@@ -46,13 +41,7 @@
  */
 export class Layer {
   // variable used to store all added layers
-<<<<<<< HEAD
   layers: { [key: string]: AbstractWebLayersClass } = {};
-=======
-  layers: {
-    [key: string]: WMS | XYZTiles | GeoJSON | EsriDynamic | EsriFeature;
-  } = {};
->>>>>>> 26ca425b
 
   // used to access vector API to create and manage geometries
   vector: Vector;
@@ -81,96 +70,50 @@
     api.event.on(
       EVENT_NAMES.EVENT_LAYER_ADD,
       (payload) => {
-<<<<<<< HEAD
-        if (payload && (payload.handlerName as TypeJsonString).includes(this.#map.id)) {
+        if (payload && (payload.handlerName as TypeJsonString).includes(this.#mapId)) {
           const layerConf = payload.layer as TypeJsonValue as TypeLayerConfig;
-          if (layerConf.type === CONST_LAYER_TYPES.GEOJSON) {
-            const geoJSON = new GeoJSON(layerConf);
-            geoJSON.add(layerConf).then((layer) => {
-=======
-        if (payload && payload.handlerName.includes(this.#mapId)) {
-          const layerConf: TypeLayerConfig = payload.layer;
-
           if (layerConf.layerType === CONST_LAYER_TYPES.GEOJSON) {
             const geoJSON = new GeoJSON(this.#mapId, layerConf as TypeGeoJSONLayer);
-            geoJSON.add(layerConf as TypeGeoJSONLayer).then((layer: leafletLayer | string) => {
->>>>>>> 26ca425b
+            geoJSON.add(layerConf as TypeGeoJSONLayer).then((layer) => {
               geoJSON.layer = layer;
               this.addToMap(geoJSON);
             });
 
             this.removeTabindex();
-<<<<<<< HEAD
-          } else if (layerConf.type === CONST_LAYER_TYPES.WMS) {
-            const wmsLayer = new WMS(layerConf);
-            wmsLayer.add(layerConf).then((layer) => {
+          } else if (layerConf.layerType === CONST_LAYER_TYPES.WMS) {
+            const wmsLayer = new WMS(this.#mapId, layerConf as TypeWMSLayer);
+            wmsLayer.add(layerConf as TypeWMSLayer).then((layer) => {
               wmsLayer.layer = layer;
               this.addToMap(wmsLayer);
             });
-          } else if (layerConf.type === CONST_LAYER_TYPES.XYZ_TILES) {
-            const xyzTiles = new XYZTiles(layerConf);
-            xyzTiles.add(layerConf).then((layer) => {
+          } else if (layerConf.layerType === CONST_LAYER_TYPES.XYZ_TILES) {
+            const xyzTiles = new XYZTiles(this.#mapId, layerConf as TypeXYZTiles);
+            xyzTiles.add(layerConf as TypeXYZTiles).then((layer) => {
               xyzTiles.layer = layer;
               this.addToMap(xyzTiles);
             });
-          } else if (layerConf.type === CONST_LAYER_TYPES.ESRI_DYNAMIC) {
-            const esriDynamic = new EsriDynamic(layerConf);
-            esriDynamic.add(layerConf).then((layer) => {
+          } else if (layerConf.layerType === CONST_LAYER_TYPES.ESRI_DYNAMIC) {
+            const esriDynamic = new EsriDynamic(this.#mapId, layerConf as TypeDynamicLayer);
+            esriDynamic.add(layerConf as TypeDynamicLayer).then((layer) => {
               esriDynamic.layer = layer;
               this.addToMap(esriDynamic);
             });
-          } else if (layerConf.type === CONST_LAYER_TYPES.ESRI_FEATURE) {
-            const esriFeature = new EsriFeature(layerConf);
-            esriFeature.add(layerConf).then((layer) => {
-=======
-          } else if (layerConf.layerType === CONST_LAYER_TYPES.WMS) {
-            const wmsLayer = new WMS(this.#mapId, layerConf as TypeWMSLayer);
-
-            wmsLayer.add(layerConf as TypeWMSLayer).then((layer: leafletLayer | string) => {
-              wmsLayer.layer = layer;
-              this.addToMap(wmsLayer);
-            });
-          } else if (layerConf.layerType === CONST_LAYER_TYPES.XYZ_TILES) {
-            const xyzTiles = new XYZTiles(this.#mapId, layerConf as TypeXYZTiles);
-            xyzTiles.add(layerConf as TypeXYZTiles).then((layer: leafletLayer | string) => {
-              xyzTiles.layer = layer;
-              this.addToMap(xyzTiles);
-            });
-          } else if (layerConf.layerType === CONST_LAYER_TYPES.ESRI_DYNAMIC) {
-            const esriDynamic = new EsriDynamic(this.#mapId, layerConf as TypeDynamicLayer);
-            esriDynamic.add(layerConf as TypeDynamicLayer).then((layer: leafletLayer | string) => {
-              esriDynamic.layer = layer;
-              this.addToMap(esriDynamic);
-            });
           } else if (layerConf.layerType === CONST_LAYER_TYPES.ESRI_FEATURE) {
             const esriFeature = new EsriFeature(this.#mapId, layerConf as TypeFeatureLayer);
-            esriFeature.add(layerConf as TypeFeatureLayer).then((layer: leafletLayer | string) => {
->>>>>>> 26ca425b
+            esriFeature.add(layerConf as TypeFeatureLayer).then((layer) => {
               esriFeature.layer = layer;
               this.addToMap(esriFeature);
             });
             this.removeTabindex();
-<<<<<<< HEAD
-          } else if (layerConf.type === CONST_LAYER_TYPES.WFS) {
-            const wfsLayer = new WFS(layerConf);
-            wfsLayer.add(layerConf).then((layer) => {
+          } else if (layerConf.layerType === CONST_LAYER_TYPES.WFS) {
+            const wfsLayer = new WFS(this.#mapId, layerConf as TypeWFSLayer);
+            wfsLayer.add(layerConf as TypeWFSLayer).then((layer) => {
               wfsLayer.layer = layer;
               this.addToMap(wfsLayer);
             });
-          } else if (layerConf.type === CONST_LAYER_TYPES.OGC_FEATURE) {
-            const ogcFeatureLayer = new OgcFeature(layerConf);
-            ogcFeatureLayer.add(layerConf).then((layer) => {
-=======
-          } else if (layerConf.layerType === CONST_LAYER_TYPES.WFS) {
-            const wfsLayer = new WFS(this.#mapId, layerConf as TypeWFSLayer);
-            wfsLayer.add(layerConf as TypeWFSLayer).then((layer: leafletLayer | string) => {
-              wfsLayer.layer = layer;
-              this.addToMap(wfsLayer);
-            });
           } else if (layerConf.layerType === CONST_LAYER_TYPES.OGC_FEATURE) {
             const ogcFeatureLayer = new OgcFeature(this.#mapId, layerConf as TypeOgcFeatureLayer);
-            ogcFeatureLayer.add(layerConf as TypeOgcFeatureLayer).then((layer: leafletLayer | string) => {
->>>>>>> 26ca425b
+            ogcFeatureLayer.add(layerConf as TypeOgcFeatureLayer).then((layer) => {
               ogcFeatureLayer.layer = layer;
               this.addToMap(ogcFeatureLayer);
             });
@@ -229,7 +172,7 @@
    * Add the layer to the map if valid. If not (is a string) emit an error
    * @param {any} cgpvLayer the layer config
    */
-  private addToMap(cgpvLayer: GeoJSON | WFS | WMS | EsriDynamic | EsriFeature | XYZTiles | OgcFeature): void {
+  private addToMap(cgpvLayer: AbstractWebLayersClass): void {
     // if the return layer object is a string, it is because path or entries are bad
     // do not add to the map
     if (typeof cgpvLayer.layer === 'string') {
@@ -241,26 +184,17 @@
         },
       });
     } else {
-<<<<<<< HEAD
-      if (cgpvLayer.type !== 'geoJSON') this.layerIsLoaded(cgpvLayer.name!, cgpvLayer.layer as leafletLayer);
-
-      cgpvLayer.layer!.addTo(this.#map);
-      // this.layers.push(cgpvLayer);
-      this.layers[cgpvLayer.id] = Cast<AbstractWebLayersClass>(cgpvLayer);
-      api.event.emit(EVENT_NAMES.EVENT_LAYER_ADDED, this.#map.id, {
-=======
       if (
         cgpvLayer.type !== CONST_LAYER_TYPES.GEOJSON &&
         cgpvLayer.type !== CONST_LAYER_TYPES.WFS &&
         cgpvLayer.type !== CONST_LAYER_TYPES.OGC_FEATURE
       )
-        this.layerIsLoaded(cgpvLayer.name, cgpvLayer.layer);
-
-      cgpvLayer.layer.addTo(api.map(this.#mapId).map);
+        this.layerIsLoaded(cgpvLayer.name!, cgpvLayer.layer as leafletLayer);
+
+      cgpvLayer.layer!.addTo(api.map(this.#mapId).map);
       // this.layers.push(cgpvLayer);
-      this.layers[cgpvLayer.id] = cgpvLayer;
+      this.layers[cgpvLayer.id] = Cast<AbstractWebLayersClass>(cgpvLayer);
       api.event.emit(EVENT_NAMES.EVENT_LAYER_ADDED, this.#mapId, {
->>>>>>> 26ca425b
         layer: cgpvLayer.layer,
       });
     }
@@ -297,11 +231,7 @@
     //   if (item.id === id) item.layer.removeFrom(this.#map);
     //   return item.id !== id;
     // });
-<<<<<<< HEAD
-    this.layers[id].layer!.removeFrom(this.#map);
-=======
-    (this.layers[id].layer as L.Layer).removeFrom(api.map(this.#mapId).map);
->>>>>>> 26ca425b
+    this.layers[id].layer!.removeFrom(api.map(this.#mapId).map);
     delete this.layers[id];
   };
 
@@ -337,12 +267,8 @@
    * @param {string} id the layer id to look for
    * @returns the found layer data object
    */
-<<<<<<< HEAD
   getLayerById = (id: string): AbstractWebLayersClass | null => {
     // return this.layers.filter((layer: AbstractWebLayersClass) => layer.id === id)[0];
-=======
-  getLayerById = (id: string): WMS | XYZTiles | EsriDynamic | EsriFeature | GeoJSON | null => {
->>>>>>> 26ca425b
     return this.layers[id];
   };
 
