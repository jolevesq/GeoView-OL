import { Layer as leafletLayer } from 'leaflet';

import { EsriDynamic } from './web-layers/esri/esri-dynamic';
import { EsriFeature } from './web-layers/esri/esri-feature';
import { WMS } from './web-layers/ogc/wms';
import { WFS } from './web-layers/ogc/wfs';
import { OgcFeature } from './web-layers/ogc/ogc_feature';
import { XYZTiles } from './web-layers/map-tile/xyz-tiles';
import { GeoJSON } from './web-layers/file/geojson';
import { Vector } from './vector/vector';
import { MarkerClusterClass } from './vector/marker-cluster';

import { api } from '../../api/api';
import { EVENT_NAMES } from '../../api/event';

<<<<<<< HEAD
import { Cast, AbstractWebLayersClass, TypeLayerConfig, CONST_LAYER_TYPES } from '../../core/types/cgpv-types';
=======
import {
  Cast,
  CONST_LAYER_TYPES,
  TypeJsonString,
  TypeJsonValue,
  AbstractWebLayersClass,
  TypeLayerConfig,
  TypeWMSLayer,
  TypeDynamicLayer,
  TypeFeatureLayer,
  TypeGeoJSONLayer,
  TypeWFSLayer,
  TypeOgcFeatureLayer,
  TypeXYZTiles,
} from '../../core/types/cgpv-types';
>>>>>>> 236406ea
import { generateId } from '../../core/utils/utilities';

// TODO: look at a bundler for esri-leaflet: https://github.com/esri/esri-leaflet-bundler
// import "esri-leaflet-renderers";

/**
 * A class to get the layer from layer type. Layer type can be esriFeature, esriDynamic and ogcWMS
 *
 * @export
 * @class Layer
 */
export class Layer {
  // variable used to store all added layers
  layers: { [key: string]: AbstractWebLayersClass } = {};

  // used to access vector API to create and manage geometries
  vector: Vector;

  // used to access marker cluster API to create and manage marker cluster groups
  markerCluster: MarkerClusterClass;

  /**
   * used to reference the map id
   */
  #mapId: string;

  /**
   * Initialize layer types and listen to add/remove layer events from outside
   *
   * @param {string} id a reference to the map
   * @param {TypeLayerConfig[]} layers an optional array containing layers passed within the map config
   */
  constructor(id: string, layers?: TypeLayerConfig[]) {
    this.#mapId = id;

    this.vector = new Vector(this.#mapId);
    this.markerCluster = new MarkerClusterClass(this.#mapId);

    // listen to outside events to add layers
    api.event.on(
      EVENT_NAMES.EVENT_LAYER_ADD,
      (payload) => {
<<<<<<< HEAD
        if (payload && (payload.handlerName as string).includes(this.#map.id)) {
          const layerConf = Cast<TypeLayerConfig>(payload.layer);
          if (layerConf.type === CONST_LAYER_TYPES.GEOJSON) {
            const geoJSON = new GeoJSON(layerConf);
            geoJSON.add(layerConf).then((layer) => {
=======
        if (payload && (payload.handlerName as TypeJsonString).includes(this.#mapId)) {
          const layerConf = payload.layer as TypeJsonValue as TypeLayerConfig;
          if (layerConf.layerType === CONST_LAYER_TYPES.GEOJSON) {
            const geoJSON = new GeoJSON(this.#mapId, layerConf as TypeGeoJSONLayer);
            geoJSON.add(layerConf as TypeGeoJSONLayer).then((layer) => {
>>>>>>> 236406ea
              geoJSON.layer = layer;
              this.addToMap(geoJSON);
            });

            this.removeTabindex();
          } else if (layerConf.layerType === CONST_LAYER_TYPES.WMS) {
            const wmsLayer = new WMS(this.#mapId, layerConf as TypeWMSLayer);
            wmsLayer.add(layerConf as TypeWMSLayer).then((layer) => {
              wmsLayer.layer = layer;
              this.addToMap(wmsLayer);
            });
          } else if (layerConf.layerType === CONST_LAYER_TYPES.XYZ_TILES) {
            const xyzTiles = new XYZTiles(this.#mapId, layerConf as TypeXYZTiles);
            xyzTiles.add(layerConf as TypeXYZTiles).then((layer) => {
              xyzTiles.layer = layer;
              this.addToMap(xyzTiles);
            });
          } else if (layerConf.layerType === CONST_LAYER_TYPES.ESRI_DYNAMIC) {
            const esriDynamic = new EsriDynamic(this.#mapId, layerConf as TypeDynamicLayer);
            esriDynamic.add(layerConf as TypeDynamicLayer).then((layer) => {
              esriDynamic.layer = layer;
              this.addToMap(esriDynamic);
            });
          } else if (layerConf.layerType === CONST_LAYER_TYPES.ESRI_FEATURE) {
            const esriFeature = new EsriFeature(this.#mapId, layerConf as TypeFeatureLayer);
            esriFeature.add(layerConf as TypeFeatureLayer).then((layer) => {
              esriFeature.layer = layer;
              this.addToMap(esriFeature);
            });
            this.removeTabindex();
          } else if (layerConf.layerType === CONST_LAYER_TYPES.WFS) {
            const wfsLayer = new WFS(this.#mapId, layerConf as TypeWFSLayer);
            wfsLayer.add(layerConf as TypeWFSLayer).then((layer) => {
              wfsLayer.layer = layer;
              this.addToMap(wfsLayer);
            });
          } else if (layerConf.layerType === CONST_LAYER_TYPES.OGC_FEATURE) {
            const ogcFeatureLayer = new OgcFeature(this.#mapId, layerConf as TypeOgcFeatureLayer);
            ogcFeatureLayer.add(layerConf as TypeOgcFeatureLayer).then((layer) => {
              ogcFeatureLayer.layer = layer;
              this.addToMap(ogcFeatureLayer);
            });
          }
        }
      },
      this.#mapId
    );

    // listen to outside events to remove layers
    api.event.on(
      EVENT_NAMES.EVENT_REMOVE_LAYER,
      (payload) => {
        // remove layer from outside
        this.removeLayerById(payload.layer.id as string);
      },
      this.#mapId
    );

    // Load layers that was passed in with the map config
    if (layers && layers.length > 0) {
      layers?.forEach((layer: TypeLayerConfig) => api.event.emit(EVENT_NAMES.EVENT_LAYER_ADD, this.#mapId, { layer }));
    }
  }

  /**
   * Check if the layer is loading. We do validation prior to this so it should almost alwasy load
   * @param {string} name layer name
   * @param {leafletLayer} layer to aply the load event on to see it it loads
   */
  private layerIsLoaded(name: string, layer: leafletLayer): void {
    let isLoaded = false;
    // we trap most of the erros prior to this. When this load, layer shoud be ok
    // ! load is not fired for GeoJSON layer
    if (layer) {
      layer.once('load', () => {
        isLoaded = true;
      });
    }

    setTimeout(() => {
      if (!isLoaded) {
        api.event.emit(EVENT_NAMES.EVENT_SNACKBAR_OPEN, this.#mapId, {
          message: {
            type: 'key',
            value: 'validation.layer.loadfailed',
            params: [name, this.#mapId],
          },
        });

        // TODO: some layer take time to load e.g. geomet so try to find a wayd to ping the layer
        // this.removeLayer(layer.id);
      }
    }, 10000);
  }

  /**
   * Add the layer to the map if valid. If not (is a string) emit an error
   * @param {any} cgpvLayer the layer config
   */
  private addToMap(cgpvLayer: AbstractWebLayersClass): void {
    // if the return layer object is a string, it is because path or entries are bad
    // do not add to the map
    if (typeof cgpvLayer.layer === 'string') {
      api.event.emit(EVENT_NAMES.EVENT_SNACKBAR_OPEN, this.#mapId, {
        message: {
          type: 'key',
          value: 'validation.layer.loadfailed',
          params: [cgpvLayer.name, this.#mapId],
        },
      });
    } else {
<<<<<<< HEAD
      if (cgpvLayer.type !== CONST_LAYER_TYPES.GEOJSON) this.layerIsLoaded(cgpvLayer.name!, cgpvLayer.layer as leafletLayer);

      if (cgpvLayer.layer) {
        cgpvLayer.layer!.addTo(this.#map);
        // this.layers.push(cgpvLayer);
        this.layers[cgpvLayer.id] = Cast<AbstractWebLayersClass>(cgpvLayer);
        api.event.emit(EVENT_NAMES.EVENT_LAYER_ADDED, this.#map.id, {
          layer: cgpvLayer.layer,
        });
      }
=======
      if (
        cgpvLayer.type !== CONST_LAYER_TYPES.GEOJSON &&
        cgpvLayer.type !== CONST_LAYER_TYPES.WFS &&
        cgpvLayer.type !== CONST_LAYER_TYPES.OGC_FEATURE
      )
        this.layerIsLoaded(cgpvLayer.name!, cgpvLayer.layer as leafletLayer);

      cgpvLayer.layer!.addTo(api.map(this.#mapId).map);
      // this.layers.push(cgpvLayer);
      this.layers[cgpvLayer.id] = Cast<AbstractWebLayersClass>(cgpvLayer);
      api.event.emit(EVENT_NAMES.EVENT_LAYER_ADDED, this.#mapId, {
        layer: cgpvLayer.layer,
      });
>>>>>>> 236406ea
    }
  }

  /**
   * Remove feature from ESRI Feature and GeoJSON layer from tabindex
   */
  removeTabindex(): void {
    // Because there is no way to know GeoJSON is loaded (load event never trigger), we use a timeout
    // TODO: timeout is never a good idea, may have to find a workaround...
    setTimeout(() => {
      const mapContainer = document.getElementsByClassName(`leaflet-map-${this.#mapId}`)[0];

      if (mapContainer) {
        const featElems = document
          .getElementsByClassName(`leaflet-map-${this.#mapId}`)[0]
          .getElementsByClassName('leaflet-marker-pane')[0].children;
        [...featElems].forEach((element) => {
          element.setAttribute('tabindex', '-1');
        });
      }
    }, 3000);
  }

  /**
   * Remove a layer from the map
   *
   * @param {string} id the id of the layer to be removed
   */
  removeLayerById = (id: string): void => {
    // return items not matching the id
    // this.layers = this.layers.filter((item: AbstractWebLayersClass) => {
    //   if (item.id === id) item.layer.removeFrom(this.#map);
    //   return item.id !== id;
    // });
    this.layers[id].layer!.removeFrom(api.map(this.#mapId).map);
    delete this.layers[id];
  };

  /**
   * Add a layer to the map
   *
   * @param {TypeLayerConfig} layer the layer configuration to add
   */
  addLayer = (layer: TypeLayerConfig): string => {
    // eslint-disable-next-line no-param-reassign
    layer.id = generateId(layer.id);
    api.event.emit(EVENT_NAMES.EVENT_LAYER_ADD, this.#mapId, { layer });

    return layer.id;
  };

  /**
   * Remove a layer from the map
   *
   * @param {TypeLayerConfig} layer the layer configuration to remove
   */
  removeLayer = (layer: AbstractWebLayersClass): string => {
    // eslint-disable-next-line no-param-reassign
    layer.id = generateId(layer.id);
    api.event.emit(EVENT_NAMES.EVENT_REMOVE_LAYER, this.#mapId, { layer });

    return layer.id;
  };

  /**
   * Search for a layer using it's id and return the layer data
   *
   * @param {string} id the layer id to look for
   * @returns the found layer data object
   */
  getLayerById = (id: string): AbstractWebLayersClass | null => {
    // return this.layers.filter((layer: AbstractWebLayersClass) => layer.id === id)[0];
    return this.layers[id];
  };

  // WCS https://github.com/stuartmatthews/Leaflet.NonTiledLayer.WCS
}<|MERGE_RESOLUTION|>--- conflicted
+++ resolved
@@ -13,14 +13,9 @@
 import { api } from '../../api/api';
 import { EVENT_NAMES } from '../../api/event';
 
-<<<<<<< HEAD
-import { Cast, AbstractWebLayersClass, TypeLayerConfig, CONST_LAYER_TYPES } from '../../core/types/cgpv-types';
-=======
 import {
   Cast,
   CONST_LAYER_TYPES,
-  TypeJsonString,
-  TypeJsonValue,
   AbstractWebLayersClass,
   TypeLayerConfig,
   TypeWMSLayer,
@@ -31,7 +26,6 @@
   TypeOgcFeatureLayer,
   TypeXYZTiles,
 } from '../../core/types/cgpv-types';
->>>>>>> 236406ea
 import { generateId } from '../../core/utils/utilities';
 
 // TODO: look at a bundler for esri-leaflet: https://github.com/esri/esri-leaflet-bundler
@@ -74,57 +68,55 @@
     api.event.on(
       EVENT_NAMES.EVENT_LAYER_ADD,
       (payload) => {
-<<<<<<< HEAD
-        if (payload && (payload.handlerName as string).includes(this.#map.id)) {
-          const layerConf = Cast<TypeLayerConfig>(payload.layer);
-          if (layerConf.type === CONST_LAYER_TYPES.GEOJSON) {
-            const geoJSON = new GeoJSON(layerConf);
-            geoJSON.add(layerConf).then((layer) => {
-=======
-        if (payload && (payload.handlerName as TypeJsonString).includes(this.#mapId)) {
-          const layerConf = payload.layer as TypeJsonValue as TypeLayerConfig;
-          if (layerConf.layerType === CONST_LAYER_TYPES.GEOJSON) {
-            const geoJSON = new GeoJSON(this.#mapId, layerConf as TypeGeoJSONLayer);
+        if (payload && (payload.handlerName as string).includes(this.#mapId)) {
+          if (payload.layer.layerType === CONST_LAYER_TYPES.GEOJSON) {
+            const layerConf = Cast<TypeGeoJSONLayer>(payload.layer);
+            const geoJSON = new GeoJSON(this.#mapId, layerConf);
             geoJSON.add(layerConf as TypeGeoJSONLayer).then((layer) => {
->>>>>>> 236406ea
               geoJSON.layer = layer;
               this.addToMap(geoJSON);
             });
 
             this.removeTabindex();
-          } else if (layerConf.layerType === CONST_LAYER_TYPES.WMS) {
-            const wmsLayer = new WMS(this.#mapId, layerConf as TypeWMSLayer);
+          } else if (payload.layer.layerType === CONST_LAYER_TYPES.WMS) {
+            const layerConf = Cast<TypeWMSLayer>(payload.layer);
+            const wmsLayer = new WMS(this.#mapId, layerConf);
             wmsLayer.add(layerConf as TypeWMSLayer).then((layer) => {
               wmsLayer.layer = layer;
               this.addToMap(wmsLayer);
             });
-          } else if (layerConf.layerType === CONST_LAYER_TYPES.XYZ_TILES) {
-            const xyzTiles = new XYZTiles(this.#mapId, layerConf as TypeXYZTiles);
+          } else if (payload.layer.layerType === CONST_LAYER_TYPES.XYZ_TILES) {
+            const layerConf = Cast<TypeXYZTiles>(payload.layer);
+            const xyzTiles = new XYZTiles(this.#mapId, layerConf);
             xyzTiles.add(layerConf as TypeXYZTiles).then((layer) => {
               xyzTiles.layer = layer;
               this.addToMap(xyzTiles);
             });
-          } else if (layerConf.layerType === CONST_LAYER_TYPES.ESRI_DYNAMIC) {
-            const esriDynamic = new EsriDynamic(this.#mapId, layerConf as TypeDynamicLayer);
+          } else if (payload.layer.layerType === CONST_LAYER_TYPES.ESRI_DYNAMIC) {
+            const layerConf = Cast<TypeDynamicLayer>(payload.layer);
+            const esriDynamic = new EsriDynamic(this.#mapId, layerConf);
             esriDynamic.add(layerConf as TypeDynamicLayer).then((layer) => {
               esriDynamic.layer = layer;
               this.addToMap(esriDynamic);
             });
-          } else if (layerConf.layerType === CONST_LAYER_TYPES.ESRI_FEATURE) {
-            const esriFeature = new EsriFeature(this.#mapId, layerConf as TypeFeatureLayer);
+          } else if (payload.layer.layerType === CONST_LAYER_TYPES.ESRI_FEATURE) {
+            const layerConf = Cast<TypeFeatureLayer>(payload.layer);
+            const esriFeature = new EsriFeature(this.#mapId, layerConf);
             esriFeature.add(layerConf as TypeFeatureLayer).then((layer) => {
               esriFeature.layer = layer;
               this.addToMap(esriFeature);
             });
             this.removeTabindex();
-          } else if (layerConf.layerType === CONST_LAYER_TYPES.WFS) {
-            const wfsLayer = new WFS(this.#mapId, layerConf as TypeWFSLayer);
+          } else if (payload.layer.layerType === CONST_LAYER_TYPES.WFS) {
+            const layerConf = Cast<TypeWFSLayer>(payload.layer);
+            const wfsLayer = new WFS(this.#mapId, layerConf);
             wfsLayer.add(layerConf as TypeWFSLayer).then((layer) => {
               wfsLayer.layer = layer;
               this.addToMap(wfsLayer);
             });
-          } else if (layerConf.layerType === CONST_LAYER_TYPES.OGC_FEATURE) {
-            const ogcFeatureLayer = new OgcFeature(this.#mapId, layerConf as TypeOgcFeatureLayer);
+          } else if (payload.layer.layerType === CONST_LAYER_TYPES.OGC_FEATURE) {
+            const layerConf = Cast<TypeOgcFeatureLayer>(payload.layer);
+            const ogcFeatureLayer = new OgcFeature(this.#mapId, layerConf);
             ogcFeatureLayer.add(layerConf as TypeOgcFeatureLayer).then((layer) => {
               ogcFeatureLayer.layer = layer;
               this.addToMap(ogcFeatureLayer);
@@ -198,18 +190,6 @@
         },
       });
     } else {
-<<<<<<< HEAD
-      if (cgpvLayer.type !== CONST_LAYER_TYPES.GEOJSON) this.layerIsLoaded(cgpvLayer.name!, cgpvLayer.layer as leafletLayer);
-
-      if (cgpvLayer.layer) {
-        cgpvLayer.layer!.addTo(this.#map);
-        // this.layers.push(cgpvLayer);
-        this.layers[cgpvLayer.id] = Cast<AbstractWebLayersClass>(cgpvLayer);
-        api.event.emit(EVENT_NAMES.EVENT_LAYER_ADDED, this.#map.id, {
-          layer: cgpvLayer.layer,
-        });
-      }
-=======
       if (
         cgpvLayer.type !== CONST_LAYER_TYPES.GEOJSON &&
         cgpvLayer.type !== CONST_LAYER_TYPES.WFS &&
@@ -223,7 +203,6 @@
       api.event.emit(EVENT_NAMES.EVENT_LAYER_ADDED, this.#mapId, {
         layer: cgpvLayer.layer,
       });
->>>>>>> 236406ea
     }
   }
 
