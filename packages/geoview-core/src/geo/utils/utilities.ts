import axios from 'axios';
import WMSCapabilities from 'wms-capabilities';

<<<<<<< HEAD
import { Cast, TypeCSSStyleDeclaration, TypeJSONObject } from '../../core/types/cgpv-types';
=======
import { Cast, TypeCSSStyleDeclaration, TypeJSONObjectLoop } from '../../core/types/cgpv-types';
>>>>>>> 2494732a
import { getXMLHttpRequest, xmlToJson } from '../../core/utils/utilities';

import { api } from '../../api/api';
import { EVENT_NAMES } from '../../api/event';

export class GeoUtilities {
  /**
   * Fetch the json response from the ESRI map server to get REST endpoint metadata
   * @function getESRIServiceMetadata
   * @param {string} url the url of the ESRI map server
   * @returns {Promise<Record<string, unknown>>} a json promise containing the result of the query
   */
  getESRIServiceMetadata = async (url: string): Promise<Record<string, unknown>> => {
    // fetch the map server returning a json object
    const response = await fetch(`${url}?f=json`);
    const result = await response.json();

    return result;
  };

  /**
   * Fetch the json response from the XML response of a WMS getCapabilities request
   * @function getWMSServiceMetadata
   * @param {string} url the url the url of the WMS server
   * @param {string} layers the layers to query separate by ,
   * @returns {Promise<Record<string, unknown>>} a json promise containing the result of the query
   */
  getWMSServiceMetadata = async (url: string, layers: string): Promise<Record<string, unknown>> => {
    // query the WMS server
    const response = await getXMLHttpRequest(`${url}?SERVICE=WMS&REQUEST=GetCapabilities&VERSION=1.3.0&layer=${layers}`);

    // parse the xml string and convert to json
    const result = new WMSCapabilities(response).toJSON();

    return result;
  };

  /**
   * Fetch the json response from the XML response of a WFS getCapabilities request
   * @function getWFSServiceMetadata
   * @param {string} url the url of the WFS server
   * @returns {Promise<Record<string, unknown>>} a json promise containing the result of the query
   */
  getWFSServiceMetadata = async (url: string): Promise<Record<string, unknown>> => {
    const res = await axios.get(url, {
      params: { request: 'getcapabilities', service: 'WFS' },
    });
    const xmlDOM = new DOMParser().parseFromString(res.data, 'text/xml');
<<<<<<< HEAD
    const json = xmlToJson(xmlDOM) as TypeJSONObject;
=======
    const json = xmlToJson(xmlDOM) as TypeJSONObjectLoop;
>>>>>>> 2494732a
    const capabilities = json['wfs:WFS_Capabilities'];
    return capabilities;
  };

  /**
   * Apply outline to elements when keyboard is use to navigate
   * Issue in Leaflet... not implemented in the current release: Leaflet/Leaflet#7259
   * Code from: https://github.com/MaxMaeder/keyboardFocus.js
   */
  manageKeyboardFocus = (): void => {
    // Remove the 'keyboard-focused' class from any elements that have it
    function removeFocusedClass() {
      const previouslyFocusedElement = document.getElementsByClassName('keyboard-focused')[0];
      if (previouslyFocusedElement) previouslyFocusedElement.classList.toggle('keyboard-focused');
    }

    // Add event listener for when tab pressed
    document.addEventListener('keyup', (e: KeyboardEvent) => {
      if (e.key !== 'Tab') return;

      // get array of map elements
      const elements: Element[] = Array.from(document.getElementsByClassName('llwp-map'));
      const activeEl = document.activeElement;

      if (elements.some((element) => element.contains(activeEl))) {
        // Remove class on previous element then add the 'keyboard-focused' class to the currently focused element
        removeFocusedClass();
        activeEl?.classList.toggle('keyboard-focused');

        // Check if the focus element is a map. If so, emit the keyboard focus event with the map id
        if (activeEl?.className.match(/leaflet-map-*/g) !== null) {
          const mapId = activeEl?.getAttribute('id');

          activeEl?.classList.forEach((item) => {
            if (item.includes('leaflet-map-')) {
              api.event.emit(EVENT_NAMES.EVENT_MAP_IN_KEYFOCUS, mapId, {});
            }
          });
        }
      }
    });

    // Remove the class when the user interacts with the page with their mouse, or when the page looses focus
    document.addEventListener('click', removeFocusedClass);
    document.addEventListener('focusout', removeFocusedClass);
  };

  /**
   * Return the map server url from a layer service
   *
   * @param {string} url the service url for a wms / dynamic or feature layers
   * @param {boolean} rest boolean value to add rest services if not present (default false)
   * @returns the map server url
   */
  getMapServerUrl = (url: string, rest = false): string => {
    let mapServerUrl = url;
    if (mapServerUrl.includes('MapServer')) {
      mapServerUrl = mapServerUrl.slice(0, mapServerUrl.indexOf('MapServer') + 'MapServer'.length);
    }
    if (mapServerUrl.includes('FeatureServer')) {
      mapServerUrl = mapServerUrl.slice(0, mapServerUrl.indexOf('FeatureServer') + 'FeatureServer'.length);
    }

    if (rest) {
      const urlRightSide = mapServerUrl.slice(mapServerUrl.indexOf('/services/'));
      mapServerUrl = `${mapServerUrl.slice(0, url.indexOf('services/'))}rest${urlRightSide}`;
    }

    return mapServerUrl;
  };

  /**
   * Gets computed translate values
   * https://zellwk.com/blog/css-translate-values-in-javascript/
   * @param {HTMLElement} element the HTML element to get value for
   * @returns {Object} the x, y and z translation values
   */
  getTranslateValues = (
    element: HTMLElement
  ): {
    x: number;
    y: number;
    z: number;
  } => {
    const style = Cast<TypeCSSStyleDeclaration>(window.getComputedStyle(element));
    const matrix = style.transform || style.webkitTransform || style.mozTransform;
    const values = { x: 0, y: 0, z: 0 };

    // No transform property. Simply return 0 values.
    if (matrix === 'none' || typeof matrix === 'undefined') return values;

    // Can either be 2d or 3d transform
    const matrixType = matrix.includes('3d') ? '3d' : '2d';
    const matrixMatch = matrix.match(/matrix.*\((.+)\)/);
    const matrixValues = matrixMatch && matrixMatch[1].split(', ');

    // 2d matrices have 6 values
    // Last 2 values are X and Y.
    // 2d matrices does not have Z value.
    if (matrixType === '2d') {
      return {
        x: Number(matrixValues && matrixValues[4]),
        y: Number(matrixValues && matrixValues[5]),
        z: 0,
      };
    }

    // 3d matrices have 16 values
    // The 13th, 14th, and 15th values are X, Y, and Z
    if (matrixType === '3d') {
      return {
        x: Number(matrixValues && matrixValues[12]),
        y: Number(matrixValues && matrixValues[13]),
        z: Number(matrixValues && matrixValues[14]),
      };
    }

    return values;
  };
}<|MERGE_RESOLUTION|>--- conflicted
+++ resolved
@@ -1,11 +1,7 @@
 import axios from 'axios';
 import WMSCapabilities from 'wms-capabilities';
 
-<<<<<<< HEAD
 import { Cast, TypeCSSStyleDeclaration, TypeJSONObject } from '../../core/types/cgpv-types';
-=======
-import { Cast, TypeCSSStyleDeclaration, TypeJSONObjectLoop } from '../../core/types/cgpv-types';
->>>>>>> 2494732a
 import { getXMLHttpRequest, xmlToJson } from '../../core/utils/utilities';
 
 import { api } from '../../api/api';
@@ -16,9 +12,9 @@
    * Fetch the json response from the ESRI map server to get REST endpoint metadata
    * @function getESRIServiceMetadata
    * @param {string} url the url of the ESRI map server
-   * @returns {Promise<Record<string, unknown>>} a json promise containing the result of the query
+   * @returns {Promise<TypeJSONObject>} a json promise containing the result of the query
    */
-  getESRIServiceMetadata = async (url: string): Promise<Record<string, unknown>> => {
+  getESRIServiceMetadata = async (url: string): Promise<TypeJSONObject> => {
     // fetch the map server returning a json object
     const response = await fetch(`${url}?f=json`);
     const result = await response.json();
@@ -31,9 +27,9 @@
    * @function getWMSServiceMetadata
    * @param {string} url the url the url of the WMS server
    * @param {string} layers the layers to query separate by ,
-   * @returns {Promise<Record<string, unknown>>} a json promise containing the result of the query
+   * @returns {Promise<TypeJSONObject>} a json promise containing the result of the query
    */
-  getWMSServiceMetadata = async (url: string, layers: string): Promise<Record<string, unknown>> => {
+  getWMSServiceMetadata = async (url: string, layers: string): Promise<TypeJSONObject> => {
     // query the WMS server
     const response = await getXMLHttpRequest(`${url}?SERVICE=WMS&REQUEST=GetCapabilities&VERSION=1.3.0&layer=${layers}`);
 
@@ -47,18 +43,14 @@
    * Fetch the json response from the XML response of a WFS getCapabilities request
    * @function getWFSServiceMetadata
    * @param {string} url the url of the WFS server
-   * @returns {Promise<Record<string, unknown>>} a json promise containing the result of the query
+   * @returns {Promise<TypeJSONObject>} a json promise containing the result of the query
    */
-  getWFSServiceMetadata = async (url: string): Promise<Record<string, unknown>> => {
+  getWFSServiceMetadata = async (url: string): Promise<TypeJSONObject> => {
     const res = await axios.get(url, {
       params: { request: 'getcapabilities', service: 'WFS' },
     });
     const xmlDOM = new DOMParser().parseFromString(res.data, 'text/xml');
-<<<<<<< HEAD
     const json = xmlToJson(xmlDOM) as TypeJSONObject;
-=======
-    const json = xmlToJson(xmlDOM) as TypeJSONObjectLoop;
->>>>>>> 2494732a
     const capabilities = json['wfs:WFS_Capabilities'];
     return capabilities;
   };
