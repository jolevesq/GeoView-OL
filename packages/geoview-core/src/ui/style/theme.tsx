--- conflicted
+++ resolved
@@ -1,16 +1,4 @@
-<<<<<<< HEAD
-import { CSSProperties } from "react";
-
-import {
-  createTheme,
-  DeprecatedThemeOptions,
-  adaptV4Theme,
-  Variant,
-  TypographyStyleOptions,
-} from "@mui/material/styles";
-=======
 import { createTheme, ThemeOptions } from "@mui/material/styles";
->>>>>>> 6a353852
 
 const headingStyles = {
   fontFamily: "'Roboto', 'Helvetica', 'Arial', sans-serif",
