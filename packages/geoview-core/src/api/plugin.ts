import React from 'react';

import i18next from 'i18next';
import * as translate from 'react-i18next';

import makeStyles from '@mui/styles/makeStyles';

import { MapViewer } from '../geo/map/map';

import { api } from './api';
import { Cast, AbstractPluginClass, TypeWindow, TypeJsonValue, TypePluginStructure, TypeRecordOfPlugin } from '../core/types/cgpv-types';

/**
 * Class to manage plugins
 *
 * @exports
 * @class
 */
export class Plugin {
  plugins: TypeRecordOfPlugin = {};

  /**
   * Load a package script on runtime
   *
   * @param {string} id the package id to load
   */
  loadScript = async (id: string): Promise<any> => {
    return new Promise((resolve) => {
      const existingScript = document.getElementById(id);
      if (!existingScript) {
        const script = document.createElement('script');
        script.src = `./geoview-${id}.js`;
        script.id = id;
        document.body.appendChild(script);
        script.onload = () => {
          resolve(window.plugins[id]);
        };

        script.onerror = () => {
          resolve(null);
        };
      }
      if (existingScript) resolve(window.plugins[id]);
    });
  };

  /**
   * Add new plugin
   *
   * @param {string} pluginId the plugin id
   * @param {string} mapId id of map to add this plugin to
   * @param {Class} constructor the plugin class (React Component)
   * @param {Object} props the plugin properties
   */
  addPlugin = async (
    pluginId: string,
    mapId: string,
    constructor?: AbstractPluginClass | ((pluginId: string, props: TypeJsonValue) => TypeJsonValue),
    props?: TypeJsonValue
  ): Promise<void> => {
    if ((this.plugins[mapId] && !this.plugins[mapId][pluginId]) || !(mapId in this.plugins)) {
      let plugin: TypePluginStructure | null = null;

      if (constructor) {
        // create new instance of the plugin. Here we must type the constructor variable to any
        // in order to cancel the "'new' expression, whose target lacks a construct signature" error message
        // eslint-disable-next-line @typescript-eslint/no-explicit-any
        plugin = new (constructor as any)(pluginId, props);
      } else {
<<<<<<< HEAD
        const InstanceConstructor = (await import(`${'../plugins'}/${pluginId}/index.tsx`)).default;
=======
        const InstanceConstructor = await this.loadScript(id);

        // const InstanceConstructor = (await import(`${'../plugins'}/${id}/index.tsx`)).default;
>>>>>>> 26ca425b

        if (InstanceConstructor) plugin = new InstanceConstructor(pluginId, props);
      }

      if (plugin) {
        // add translations if provided
        if (typeof plugin.translations === 'object') {
          const { translations } = plugin;

          Object.keys(translations).forEach((languageKey: string) => {
            const translation = translations[languageKey];

            i18next.addResourceBundle(languageKey, 'translation', translation, true, false);
          });
        }

        // assign the plugin default values to be accessible from the plugin
        Object.defineProperties(plugin, {
          id: { value: pluginId },
          api: { value: api },
          createElement: { value: React.createElement },
          react: { value: React },
          props: { value: props !== undefined && props !== null ? props : {} },
          translate: { value: translate },
          makeStyles: { value: makeStyles },
        });

        if (!this.plugins[mapId]) {
          this.plugins[mapId] = {
            [pluginId]: plugin,
          };
        } else {
          this.plugins[mapId][pluginId] = plugin;
        }

        // call plugin added method if available
        if (typeof plugin.added === 'function') {
          plugin.added();
        }
      }
    }
  };

  /**
   * Delete a plugin
   *
   * @param {string} pluginId the id of the plugin to delete
   * @param {string} mapId the map id to remove the plugin from (if not provided then plugin will be removed from all maps)
   */
  removePlugin = (pluginId: string, mapId?: string): void => {
    if (mapId) {
      if (this.plugins[mapId] && this.plugins[mapId][pluginId]) {
        const plugin = this.plugins[mapId][pluginId];

        // call the removed function on the plugin
        if (typeof plugin.removed === 'function') plugin.removed();
      }

      delete this.plugins[mapId][pluginId];
    } else {
      // remove the plugin from all maps
      for (let i = 0; i < Object.keys(this.plugins).length; i += 1) {
        const aMapId = Object.keys(this.plugins)[i];
        const recordOfPlugins = this.plugins[aMapId];

        const plugin = recordOfPlugins[pluginId];

        // call the removed function on the plugin
        if (typeof plugin.removed === 'function') plugin.removed();

        delete this.plugins[aMapId][pluginId];
      }
    }
  };

  /**
   * Delete all plugins loaded in a map
   *
   * @param {string} mapId the map id to remove the plugin from (if not provided then plugin will be removed from all maps)
   */
  removePlugins = (mapId: string): void => {
    if (mapId) {
      const recordOfPlugins = this.plugins[mapId];

      if (recordOfPlugins) {
        // remove all plugins by map
        for (let i = 0; i < Object.keys(recordOfPlugins).length; i += 1) {
          const pluginId = Object.keys(recordOfPlugins)[i];

          this.removePlugin(pluginId, mapId);
        }
      }
    }
  };

  /**
   * Load plugins provided by map config
   */
  loadPlugins = (): void => {
    // loop through each map and check if the config contains any plugins to load
    Object.keys(api.maps).forEach((mapId: string) => {
      const map = api.maps[mapId] as MapViewer;

      // load plugins if provided in the config
<<<<<<< HEAD
      if (map.mapProps.plugins && map.mapProps.plugins.length > 0) {
        map.mapProps.plugins.forEach((pluginId) => {
=======
      if (map.mapProps.corePackages && map.mapProps.corePackages.length > 0) {
        map.mapProps.corePackages.forEach((plugin) => {
>>>>>>> 26ca425b
          const { plugins } = Cast<TypeWindow>(window);
          if (plugins && plugins[pluginId]) {
            this.addPlugin(pluginId, mapId, plugins[pluginId], {
              mapId,
            });
          } else {
            this.addPlugin(pluginId, mapId, undefined, {
              mapId,
            });
          }
        });
      }
    });
  };
}<|MERGE_RESOLUTION|>--- conflicted
+++ resolved
@@ -67,13 +67,9 @@
         // eslint-disable-next-line @typescript-eslint/no-explicit-any
         plugin = new (constructor as any)(pluginId, props);
       } else {
-<<<<<<< HEAD
-        const InstanceConstructor = (await import(`${'../plugins'}/${pluginId}/index.tsx`)).default;
-=======
-        const InstanceConstructor = await this.loadScript(id);
+        const InstanceConstructor = await this.loadScript(pluginId);
 
         // const InstanceConstructor = (await import(`${'../plugins'}/${id}/index.tsx`)).default;
->>>>>>> 26ca425b
 
         if (InstanceConstructor) plugin = new InstanceConstructor(pluginId, props);
       }
@@ -178,13 +174,8 @@
       const map = api.maps[mapId] as MapViewer;
 
       // load plugins if provided in the config
-<<<<<<< HEAD
-      if (map.mapProps.plugins && map.mapProps.plugins.length > 0) {
-        map.mapProps.plugins.forEach((pluginId) => {
-=======
       if (map.mapProps.corePackages && map.mapProps.corePackages.length > 0) {
-        map.mapProps.corePackages.forEach((plugin) => {
->>>>>>> 26ca425b
+        map.mapProps.corePackages.forEach((pluginId) => {
           const { plugins } = Cast<TypeWindow>(window);
           if (plugins && plugins[pluginId]) {
             this.addPlugin(pluginId, mapId, plugins[pluginId], {
