/* eslint-disable react/no-danger */
import { useEffect, useState, useRef, useContext } from 'react';

import { useTranslation } from 'react-i18next';

import makeStyles from '@mui/styles/makeStyles';

import { useMap } from 'react-leaflet';

import { MapContext } from '../../app-start';

import { api } from '../../../api/api';
import { EVENT_NAMES } from '../../../api/event';
import { CrosshairIcon } from './crosshair-icon';
<<<<<<< HEAD
import { TypeJSONValue } from '../../types/cgpv-types';
=======
>>>>>>> 2494732a

import { Fade } from '../../../ui';

const useStyles = makeStyles((theme) => ({
  crosshairContainer: {
    position: 'absolute',
    top: theme.spacing(0),
    right: theme.spacing(0),
    left: theme.spacing(0),
    bottom: theme.spacing(0),
    paddingBottom: theme.spacing(6),
    display: 'flex',
    alignItems: 'center',
    justifyContent: 'center',
    'pointer-events': 'none !important',
    zIndex: theme.zIndex.leafletControl,
  },
  crosshairInfo: {
    position: 'absolute',
    top: theme.spacing(0),
    right: theme.spacing(0),
    left: theme.spacing(0),
    height: 'calc(1em + 8px)',
    padding: theme.spacing(2, 1, 4, 1),
    backgroundColor: 'rgba(228, 227, 227, 0.9)',
    '& span': {
      paddingLeft: 70,
    },
  },
  crosshairIcon: {
    width: 275, // (theme.overrides?.crosshairIcon?.size as CSSProperties).width,
    height: 275, // (theme.overrides?.crosshairIcon?.size as CSSProperties).height,
  },
}));

/**
 * Crosshair properties interface
 */
interface CrosshairProps {
  id: string;
}

/**
 * Create a Crosshair when map is focus with the keyboard so user can click on the map
 * @param {CrosshairProps} props the crosshair properties
 * @return {JSX.Element} the north arrow component
 */
export function Crosshair(props: CrosshairProps): JSX.Element {
  const { id } = props;

  const classes = useStyles();
  const { t } = useTranslation<string>();

  const mapConfig = useContext(MapContext);
  const mapId = mapConfig.id;

  const map = useMap();

  const mapContainer = map.getContainer();

  // tracks if the last action was done through a keyboard (map navigation) or mouse (mouse movement)
  const [isCrosshairsActive, setCrosshairsActive] = useState(false);

  // do not use useState for item used inside function only without rendering... use useRef
  const isCrosshairsActiveValue = useRef(false);
  const panelButtonId = useRef('');

  /**
   * Siimulate map mouse click to trigger details panel
   * @function simulateClick
   * @param {KeyboardEvent} evt the keyboard event
   */
  function simulateClick(evt: KeyboardEvent): void {
    if (evt.key === 'Enter') {
      const latlngPoint = map.getCenter();

      if (isCrosshairsActiveValue.current) {
        // emit an event with the latlng point
        api.event.emit(EVENT_NAMES.EVENT_DETAILS_PANEL_CROSSHAIR_ENTER, mapId, {
          latlng: latlngPoint,
        });
      }
    }
  }

  /**
   * Remove the crosshair for keyboard navigation on map mouse move or blur
   * @function removeCrosshair
   */
  function removeCrosshair(): void {
    // remove simulate click event listener
    mapContainer.removeEventListener('keydown', simulateClick);
    setCrosshairsActive(false);
    isCrosshairsActiveValue.current = false;
    api.event.emit(EVENT_NAMES.EVENT_MAP_CROSSHAIR_ENABLE_DISABLE, id, {
      active: false,
    });
  }

  useEffect(() => {
    // on map keyboard focus, add crosshair
    api.event.on(
      EVENT_NAMES.EVENT_MAP_IN_KEYFOCUS,
      (payload) => {
        if (payload && (payload.handlerName as TypeJSONValue as string).includes(id)) {
          setCrosshairsActive(true);
          isCrosshairsActiveValue.current = true;
          api.event.emit(EVENT_NAMES.EVENT_MAP_CROSSHAIR_ENABLE_DISABLE, id, {
            active: true,
          });

          mapContainer.addEventListener('keydown', simulateClick);
          panelButtonId.current = 'detailsPanel';
        }
      },
      mapId
    );

    // when map blur, remove the crosshair and click event
    mapContainer.addEventListener('blur', removeCrosshair);

    return () => {
      api.event.off(EVENT_NAMES.EVENT_MAP_IN_KEYFOCUS, mapId);
      mapContainer.removeEventListener('keydown', simulateClick);
      mapContainer.removeEventListener('keydown', removeCrosshair);
    };
    // eslint-disable-next-line react-hooks/exhaustive-deps
  }, []);

  return (
    <div
      className={classes.crosshairContainer}
      style={{
        visibility: isCrosshairsActive ? 'visible' : 'hidden',
      }}
    >
      <Fade in={isCrosshairsActive}>
        <div className={classes.crosshairIcon}>
          <CrosshairIcon />
        </div>
      </Fade>
      <div className={classes.crosshairInfo}>
        <span dangerouslySetInnerHTML={{ __html: t('mapctrl.crosshair') }} />
      </div>
    </div>
  );
}<|MERGE_RESOLUTION|>--- conflicted
+++ resolved
@@ -12,10 +12,7 @@
 import { api } from '../../../api/api';
 import { EVENT_NAMES } from '../../../api/event';
 import { CrosshairIcon } from './crosshair-icon';
-<<<<<<< HEAD
-import { TypeJSONValue } from '../../types/cgpv-types';
-=======
->>>>>>> 2494732a
+import { TypeJsonString } from '../../types/cgpv-types';
 
 import { Fade } from '../../../ui';
 
@@ -120,7 +117,7 @@
     api.event.on(
       EVENT_NAMES.EVENT_MAP_IN_KEYFOCUS,
       (payload) => {
-        if (payload && (payload.handlerName as TypeJSONValue as string).includes(id)) {
+        if (payload && (payload.handlerName as TypeJsonString).includes(id)) {
           setCrosshairsActive(true);
           isCrosshairsActiveValue.current = true;
           api.event.emit(EVENT_NAMES.EVENT_MAP_CROSSHAIR_ENABLE_DISABLE, id, {
