<<<<<<< HEAD
=======
/* eslint-disable react-hooks/exhaustive-deps */
>>>>>>> 2494732a
import { useCallback, useContext, useEffect, useMemo, useState } from 'react';

import L, { divIcon, LatLng } from 'leaflet';
import { Marker, useMap } from 'react-leaflet';
import { useEventHandlers, LeafletElement } from '@react-leaflet/core';

import { Theme } from '@mui/material/styles';

import makeStyles from '@mui/styles/makeStyles';

import { MapContext } from '../../app-start';

import { api } from '../../../api/api';
import { EVENT_NAMES } from '../../../api/event';

import { generateId } from '../../utils/utilities';
<<<<<<< HEAD
import { Cast, TypeJSONValue, TypeJSONObject } from '../../types/cgpv-types';
=======
>>>>>>> 2494732a

const useStyles = makeStyles((theme: Theme) => ({
  markerIcon: {
    display: 'flex',
    justifyContent: 'center',
    alignItems: 'center',
    zIndex: theme.zIndex.tooltip,
  },
  symbologyIcon: {
    transform: 'scale(2)',
  },
  overlayPane: {
    background: theme.palette.backdrop,
    zIndex: theme.zIndex.tooltip,
    backdropFilter: 'blur(0.5px)',
    visibility: 'hidden',
  },
}));

/**
 * Create a react element to display a marker when a user clicks on
 * the map at the click location
 *
 * @returns {JSX.Element} the react element with a marker on click
 */
export function ClickMarker(): JSX.Element {
  const [showMarker, setShowMarker] = useState(false);
  const [markerPos, setMarkerPos] = useState<LatLng>();
  const [markerIcon, setMarkerIcon] = useState<L.DivIcon>();

  const classes = useStyles();

  const mapConfig = useContext(MapContext);
  const mapId = mapConfig.id;

  const map = useMap();
  const overlay = document.createElement('div');

  /**
   * Remove the marker icon
   */
  const removeIcon = useCallback(() => {
    setShowMarker(false);
    overlay.style.visibility = 'hidden';
<<<<<<< HEAD
    // eslint-disable-next-line react-hooks/exhaustive-deps
=======
>>>>>>> 2494732a
  }, []);

  // attach zoom and movestart events to the map instance
  const handlers = useMemo(() => ({ zoom: removeIcon, movestart: removeIcon }), [removeIcon]);
  const leafletElement: LeafletElement<L.Map> = {
    instance: map,
    context: { __version: 1, map },
  };
  useEventHandlers(leafletElement, handlers);

  /**
   * Create an icon using an svg canvas image
   */
  const icon = divIcon({
    className: classes.markerIcon,
    html: `<img src="data:image/png;base64,iVBORw0KGgoAAAANSUhEUgAAABYAAAAWCAYAAADEtGw7AAAABHNCSVQICAgIfAhkiAAAAAlwSFlzAAAN1wAADdcBQiibeAAAABl0RVh0U29mdHdhcmUAd3d3Lmlua3NjYXBlLm9yZ5vuPBoAAARuSURBVDiNjZVrbFRVEMd/5967e9vddbduN4WWYgXKKyVQWgIhkQBVqJIYCQZJI00UH2DiNxUUQwQNSfH1RYwghphoCIGADQk1QKqAGCKhCKTKq6GWbYHSdvve9u7ee8cP210LAjrJ+XAmM78zOf8zcxT/bROBYuDRkX03cA1ofliSeoDfBFYAz2UZemFZXsBf6De9gkvbQCJx7k7/4LAjrUAtcBBI/B/wDGBL6Zhg0cZ5E8YvKswJ+zRl4LqIOOC6xBO2fbytJ7a1oS16sSveDGwG/ngYuEJXatOnT06f9ErJuEINUYgLrosK5CDiID2d4LogLrbtyDeX7rSu/631msBHwPE0SB9dqa5Uzf4V5SWrpuXna6AQAQREyFqzGWPWAuwzR0j7Fag5EV+oPOILHGjuni5wFugYDTaB7Z8vmTFj1bSC/DQMEbRIAZ6FK9BL5qGCYVSWD4m1I4N9mZhJj3j9OR5dP3azf/LIvbtp8AulY0LPbF86c6oCBQKAt7Ia8+VN6BNKQNPA8GJMKcNTsRKUwrl6LlN9aTgreLSt37o9ZHcDjWnwpi+eLp01NdcfSAd6lq7GU7ma5C+1WF9tQC+ajnS3M7TtNZTpw1tZDeLiXGnIXEvEq+sHW3pN4IABTDR1fdyiotxwRtFIAZ4lVSRP1pI4+CW4Ltb3NSnxhgaw9n4GCOazr2KfrsNtv5FSPt8fztLV+GFHHteA4vL8kN/vNYw02CirANcl+eO3GWWlL4b0xTL7RO0OEBdj/rKMz2doRmk42wcUa0BuYcjvBVA5EczXt6aCHRtzzQeoUG7qsLlLMeZWko7LeqMGsW28i1fie2cnWngsAIU+wwtENEBERO55z/zLcT+7T3uN5IkGdLX1xZMA0tOJ9fX72KfrULqOtXsL0tsFgH3maOoNj8QN73gPpRskftpH/JO1uLHbAETjdgLo1ICmhlu9gwMJ206fajfUg9LwLHvpn+KCYVQwoy/e5esAhX26LuMbTLr2hdhQHGjSgGbLcaInWroyykjXLZLH9uBZsBzv82+isv2Yq98lq3ojKjuAWfU2nsUrsQ7twu1oy4B/vj0YsxyJAi3pW6qaOSb01qnqJ8r09HwQwXiqCu/SF0EEsZOpyg0PKEXi0C6sw7vBcUBckrYjCw83nWvsGf4Y2JdukKvtg1ZFxGcG54wNhdIt7TRdwGmoR4b60QsmgpMkWb8X67sa7PMnMi0Nws5LndE913saga2MamkHuFjf3DF/dn4oUJzj86eTJN6He+08+pRypC+G9f221JwYNU+ORHs71v0avQxsANrh7unWJXBj/6Wb08LZHr00LxjU0nNDBOfyWewLJ2E4nqnSdlzZ+eed6NpTNy4LfEhqunEvGOAvoOFoc+fkuusdw3l+0ygMmKZXUxrDccRKQQcs2z7S2tO55vj1K3uaYo3A+tFQePDX5CH1NS03dTV+dl7Q91jANAWXaH/C+r2jPz6i/g8jK3kv4EHg0VYETOHuz/Qq0PKwpL8BL8EAdKaMj7AAAAAASUVORK5CYII=" />`,
  });

  /**
   * Hide features from markerPane (set zIndex to -1) because they are always on top of overlay
   */
  function hideMarker(): void {
    const featElems = document.getElementsByClassName(`leaflet-map-${mapId}`)[0].getElementsByClassName('leaflet-marker-pane')[0].children;
    [...featElems].forEach((element: Element) => {
      // eslint-disable-next-line no-param-reassign
      if (element.classList.contains('leaflet-marker-icon')) (element as HTMLElement).style.zIndex = '-1';
    });
  }

  useEffect(() => {
    setMarkerIcon(icon);

    // create overlay pane
    overlay.setAttribute('class', `overlay-marker-blur ${classes.overlayPane}`);
    map.getPane('markerPane')?.append(overlay);

    api.event.on(
      EVENT_NAMES.EVENT_MARKER_ICON_SHOW,
      (payload) => {
        if (payload && (payload.handlerName as TypeJSONValue as string).includes(mapId)) {
          // toggle the marker icon
          setShowMarker(true);

          // set the overlay... get map size and apply mapPane transform to the overlay
          const test = api.geoUtilities.getTranslateValues(map.getPane('mapPane') as HTMLElement);
          const size = map.getSize();
          overlay.style.height = `${size.y}px`;
          overlay.style.width = `${size.x}px`;
          overlay.style.transform = `translate3d(${-test.x}px,${-test.y}px,${test.z})`;
          overlay.style.visibility = 'visible';

          // hide marker pane marker (mostly comes from ESRI feature or GeoJSON)
          hideMarker();

          // update the click location
          setMarkerPos(Cast<L.LatLng>(payload.latlng));

          if (payload.symbology) {
<<<<<<< HEAD
            const theSymbology = payload.symbology as TypeJSONObject;
=======
            const { symbology } = payload;
>>>>>>> 2494732a
            let iconHtml = '';

            // get symbology image
            if (theSymbology.imageData) {
              iconHtml = `<img class='${classes.symbologyIcon}' src='data:${theSymbology.contentType};base64,${theSymbology.imageData}' alt="" />`;
            } else if (theSymbology.legendImageUrl) {
              iconHtml = `<img class='${classes.symbologyIcon}' src='${theSymbology.legendImageUrl}' alt='' />`;
            }

            setMarkerIcon(
              divIcon({
                className: classes.markerIcon,
                html: iconHtml,
              })
            );
          } else {
            setMarkerIcon(icon);
          }
        }
      },
      mapId
    );

    api.event.on(
      EVENT_NAMES.EVENT_MARKER_ICON_HIDE,
      (payload) => {
        if (payload && (payload.handlerName as TypeJSONValue as string).includes(mapId)) {
          setShowMarker(false);
          overlay.style.visibility = 'hidden';
        }
      },
      mapId
    );

    return () => {
      api.event.off(EVENT_NAMES.EVENT_MARKER_ICON_SHOW, mapId);
      api.event.off(EVENT_NAMES.EVENT_MARKER_ICON_HIDE, mapId);
    };
    // eslint-disable-next-line react-hooks/exhaustive-deps
  }, []);

  return showMarker ? (
    <Marker id={generateId('')} zIndexOffset={2000} position={[markerPos?.lat || 0, markerPos?.lng || 0]} icon={markerIcon} />
  ) : (
    // eslint-disable-next-line react/jsx-no-useless-fragment
    <></>
  );
}<|MERGE_RESOLUTION|>--- conflicted
+++ resolved
@@ -1,7 +1,3 @@
-<<<<<<< HEAD
-=======
-/* eslint-disable react-hooks/exhaustive-deps */
->>>>>>> 2494732a
 import { useCallback, useContext, useEffect, useMemo, useState } from 'react';
 
 import L, { divIcon, LatLng } from 'leaflet';
@@ -18,10 +14,7 @@
 import { EVENT_NAMES } from '../../../api/event';
 
 import { generateId } from '../../utils/utilities';
-<<<<<<< HEAD
-import { Cast, TypeJSONValue, TypeJSONObject } from '../../types/cgpv-types';
-=======
->>>>>>> 2494732a
+import { Cast, TypeJsonString, TypeJSONObject } from '../../types/cgpv-types';
 
 const useStyles = makeStyles((theme: Theme) => ({
   markerIcon: {
@@ -66,10 +59,7 @@
   const removeIcon = useCallback(() => {
     setShowMarker(false);
     overlay.style.visibility = 'hidden';
-<<<<<<< HEAD
     // eslint-disable-next-line react-hooks/exhaustive-deps
-=======
->>>>>>> 2494732a
   }, []);
 
   // attach zoom and movestart events to the map instance
@@ -109,7 +99,7 @@
     api.event.on(
       EVENT_NAMES.EVENT_MARKER_ICON_SHOW,
       (payload) => {
-        if (payload && (payload.handlerName as TypeJSONValue as string).includes(mapId)) {
+        if (payload && (payload.handlerName as TypeJsonString).includes(mapId)) {
           // toggle the marker icon
           setShowMarker(true);
 
@@ -128,11 +118,7 @@
           setMarkerPos(Cast<L.LatLng>(payload.latlng));
 
           if (payload.symbology) {
-<<<<<<< HEAD
             const theSymbology = payload.symbology as TypeJSONObject;
-=======
-            const { symbology } = payload;
->>>>>>> 2494732a
             let iconHtml = '';
 
             // get symbology image
@@ -159,7 +145,7 @@
     api.event.on(
       EVENT_NAMES.EVENT_MARKER_ICON_HIDE,
       (payload) => {
-        if (payload && (payload.handlerName as TypeJSONValue as string).includes(mapId)) {
+        if (payload && (payload.handlerName as TypeJsonString).includes(mapId)) {
           setShowMarker(false);
           overlay.style.visibility = 'hidden';
         }
