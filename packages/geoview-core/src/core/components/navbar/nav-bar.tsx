--- conflicted
+++ resolved
@@ -1,9 +1,3 @@
-<<<<<<< HEAD
-=======
-/* eslint-disable consistent-return */
-/* eslint-disable array-callback-return */
-/* eslint-disable react-hooks/exhaustive-deps */
->>>>>>> 2494732a
 import { useCallback, useContext, useEffect, useRef, useState } from 'react';
 
 import { useTranslation } from 'react-i18next';
@@ -21,11 +15,7 @@
 
 import { Panel, ButtonGroup, Button } from '../../../ui';
 
-<<<<<<< HEAD
-import { TypeButtonPanel, TypeJSONValue } from '../../types/cgpv-types';
-=======
-import { TypeButtonPanel } from '../../types/cgpv-types';
->>>>>>> 2494732a
+import { TypeButtonPanel, TypeJsonString } from '../../types/cgpv-types';
 import { MapContext } from '../../app-start';
 
 const navBtnWidth = '32px';
@@ -109,7 +99,7 @@
     api.event.on(
       EVENT_NAMES.EVENT_NAVBAR_BUTTON_PANEL_CREATE,
       (payload) => {
-        if (payload && payload.handlerName && (payload.handlerName as TypeJSONValue as string) === mapId) {
+        if (payload && payload.handlerName && (payload.handlerName as TypeJsonString) === mapId) {
           updateComponent();
         }
       },
@@ -120,7 +110,7 @@
     api.event.on(
       EVENT_NAMES.EVENT_NAVBAR_BUTTON_PANEL_REMOVE,
       (payload) => {
-        if (payload && payload.handlerName && (payload.handlerName as TypeJSONValue as string) === mapId) {
+        if (payload && payload.handlerName && (payload.handlerName as TypeJsonString) === mapId) {
           updateComponent();
         }
       },
@@ -131,11 +121,7 @@
     api.event.on(
       EVENT_NAMES.EVENT_PANEL_OPEN,
       (args) => {
-<<<<<<< HEAD
-        if ((args.handlerName as TypeJSONValue as string) === mapId && (args.type as TypeJSONValue as string) === 'navbar') {
-=======
-        if (args.handlerName === mapId && args.type === 'navbar') {
->>>>>>> 2494732a
+        if ((args.handlerName as TypeJsonString) === mapId && (args.type as TypeJsonString) === 'navbar') {
           updateComponent();
         }
       },
@@ -145,11 +131,7 @@
     api.event.on(
       EVENT_NAMES.EVENT_PANEL_CLOSE,
       (args) => {
-<<<<<<< HEAD
-        if ((args.handlerName as TypeJSONValue as string) === mapId && (args.type as TypeJSONValue as string) === 'navbar') {
-=======
-        if (args.handlerName === mapId && args.type === 'navbar') {
->>>>>>> 2494732a
+        if ((args.handlerName as TypeJsonString) === mapId && (args.type as TypeJsonString) === 'navbar') {
           updateComponent();
         }
       },
