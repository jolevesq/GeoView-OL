import React from 'react';
import ReactDOM from 'react-dom';

// Leaflet icons import to solve issues 4968
import L, { Icon, Marker } from 'leaflet';
import * as ReactLeaflet from 'react-leaflet';
import * as ReactLeafletCore from '@react-leaflet/core';

import { useTranslation } from 'react-i18next';

// TODO: remove as soon as element UI components are created
import * as MUI from '@mui/material';

import { useMediaQuery } from '@mui/material';
import { useTheme } from '@mui/material/styles';
import makeStyles from '@mui/styles/makeStyles';

<<<<<<< HEAD
import Ajv from 'ajv';

import icon from 'leaflet/dist/images/marker-icon.png';
import iconShadow from 'leaflet/dist/images/marker-shadow.png';

import 'leaflet/dist/leaflet.css';
import './ui/style/style.css';
import './ui/style/vendor.css';
import * as UI from './ui';

import AppStart from './core/app-start';
import * as types from './core/types/cgpv-types';
import { generateId } from './core/utils/utilities';

import { EVENT_NAMES } from './api/event';
import { api } from './api/api';

import { LEAFLET_POSITION_CLASSES } from './geo/utils/constant';

import schema from '../schema.json';

export * from './core/types/cgpv-types';

const defaultConfig: types.TypeMapConfigProps = {
  id: generateId(),
  map: {
    interaction: 'dynamic',
    initialView: {
      zoom: 12,
      center: [45, 75],
    },
    projection: 3978,
    basemapOptions: {
      id: 'transport',
      shaded: true,
      labeled: true,
    },
    layers: [],
  },
  theme: 'dark',
  components: ['appbar', 'navbar', 'northArrow'],
  languages: ['en-CA', 'fr-CA'],
};
=======
import icon from 'leaflet/dist/images/marker-icon.png';
import iconShadow from 'leaflet/dist/images/marker-shadow.png';

import { api } from './api/api';

import * as UI from './ui';

import 'leaflet/dist/leaflet.css';
import './ui/style/style.css';
import './ui/style/vendor.css';

import AppStart from './core/app-start';

import * as types from './core/types/cgpv-types';
import { Config } from './core/utils/config';
import { EVENT_NAMES } from './api/event';
import { LEAFLET_POSITION_CLASSES } from './geo/utils/constant';

export * from './core/types/cgpv-types';
>>>>>>> fffdf02f

// hack for default leaflet icon: https://github.com/Leaflet/Leaflet/issues/4968
// TODO: put somewhere else
const DefaultIcon = new Icon({
  iconUrl: icon,
  iconAnchor: [13, 40],
  shadowUrl: iconShadow,
});
Marker.prototype.options.icon = DefaultIcon;

// TODO look for a better place to put this when working on issue #8

// listen to map reload event
api.event.on(EVENT_NAMES.EVENT_MAP_RELOAD, (payload) => {
  if (payload && payload.handlerId) {
    // unsubscribe from all events registered on this map
    api.event.offAll(payload.handlerId);

    // unload all loaded plugins on the map
    api.plugin.removePlugins(payload.handlerId);

    // get the map container
    const map = document.getElementById(payload.handlerId);

    if (map) {
      // remove the dom element (remove rendered map)
      ReactDOM.unmountComponentAtNode(map);

      // delete the map instance from the maps array
      delete api.maps[payload.handlerId];

      // re-render map with updated config keeping previous values if unchanged
      ReactDOM.render(<AppStart configObj={payload.config} />, map);
    }
  }
});

/**
 * Parse the search parameters passed from a url
 *
 * @param {string} configParams a search string passed from the url "?..."
 * @returns {Object} object containing the parsed params
 */
function getMapPropsFromUrlParams(configParams: string): types.TypeJSONObject {
  // get parameters from path. Ex: ?z=4 will get {"z": "123"}
  const data = configParams.split('?')[1];
  const obj: types.TypeJSONObject = {};

  if (data !== undefined) {
    const params = data.split('&');

    for (let i = 0; i < params.length; i += 1) {
      const param = params[i].split('=');

      obj[param[0]] = param[1];
    }
  }

  return obj;
}

function parseObjectFromUrl(objStr: string): types.TypeJSONObject {
  const obj: types.TypeJSONObject = {};

  if (objStr && objStr.length) {
    // get the text in between { }
    const objStrPropRegex = /(?<=[{_.])(.*?)(?=[}_.])/g;

    const objStrProps = objStr.match(objStrPropRegex);

    if (objStrProps && objStrProps.length) {
      const objProps = objStrProps[0].split(',');

      if (objProps) {
        for (let i = 0; i < objProps.length; i += 1) {
          const prop = objProps[i].split(':');
          if (prop && prop.length) {
            const key = prop[0] as string;
            let value: unknown = prop[1];

            if (prop[1] === 'true') {
              value = true;
            } else if (prop[1] === 'false') {
              value = false;
            }

            obj[key] = value;
          }
        }
      }
    }
  }

  return obj;
}

/**
 * Initialize the cgpv and render it to root element
 *
 * @param {Function} callback optional callback function to run once the rendering is ready
 */
function init(callback: () => void) {
  // apply focus to element when keyboard navigation is use
  api.geoUtilities.manageKeyboardFocus();

  // set the API callback if a callback is provided
  if (callback) api.readyCallback = callback;

  const mapElements = document.getElementsByClassName('llwp-map');

  for (let i = 0; i < mapElements.length; i += 1) {
    const mapElement = mapElements[i] as Element;

<<<<<<< HEAD
    let mapId = mapElement.getAttribute('id');

    if (!mapId) mapId = generateId();

    let langauge = mapElement.getAttribute('data-lang');

    if (!langauge) langauge = 'en-CA';

    if (mapId) {
      // eslint-disable-next-line no-restricted-globals
      const locationSearch = location.search;

      // check if url contains any params
      const urlParams = getMapPropsFromUrlParams(locationSearch);

      let configObj: types.TypeMapConfigProps = { ...defaultConfig, id: mapId, langauge: langauge as 'en-CA' | 'fr-CA' };

      if (Object.keys(urlParams).length) {
        // Ex: ?p=3978&z=12&c=45,75&l=en-CA&t=dark&b={id:transport,shaded:true,labeled:true}&i=dynamic&keys=111,222,333,123

        let center = (urlParams.c as string).split(',');
        if (!center) center = ['0', '0'];

        const basemapOptions = parseObjectFromUrl(urlParams.b as string) as types.TypeBasemapOptions;

        configObj = {
          id: mapId,
          map: {
            interaction: urlParams.i as 'static' | 'dynamic',
            initialView: {
              zoom: parseInt(urlParams.z as string, 10),
              center: [parseInt(center[0], 10), parseInt(center[1], 10)],
            },
            projection: parseInt(urlParams.p as '3978' | '3857', 10),
            basemapOptions,
          },
          languages: ['en-CA', 'fr-CA'],
          langauge: urlParams.l as 'en-CA' | 'fr-CA',
        };
      } else {
        let configObjStr = mapElement.getAttribute('data-config');

        if (configObjStr) {
          configObjStr = configObjStr
            .replace(/'/g, '"')
            .replace(/(?<=[A-Za-zàâçéèêëîïôûùüÿñæœ_.])"(?=[A-Za-zàâçéèêëîïôûùüÿñæœ_.])/g, "\\\\'");

          configObj = JSON.parse(configObjStr);
        }
      }

      // validate and use defaults for not provided fields
      const validator = new Ajv({
        strict: false,
      });

      // validate configuration and apply default if problem occurs then setup language
      const validate = validator.compile(schema);

      const valid = validate(configObj);

      if (!valid && validate.errors && validate.errors.length) {
        for (let j = 0; j < validate.errors.length; j += 1) {
          const error = validate.errors[j];

          //   api.event.emit(EVENT_NAMES.EVENT_SNACKBAR_OPEN, null, {
          //     message: {
          //       type: 'key',
          //       value: error,
          //       params: [mapId],
          //     },
          //   });
        }
      } else {
        configObj.id = mapId;

        // eslint-disable-next-line @typescript-eslint/no-non-null-assertion
        ReactDOM.render(<AppStart configObj={configObj!} />, mapElement);
      }

      // if (!valid) {
      //   const errors = validator.getLastErrors();

      //   console.log(errors);
      // } else {
      //   ReactDOM.render(<AppStart configObj={configObj} />, mapElement);
      // }
=======
    const mapId = mapElement.getAttribute('id');

    if (mapId) {
      // validate configuration and appply default if problem occurs then setup language
      const configObj = new Config(
        mapId,
        (mapElement.getAttribute('data-leaflet') || '')
          .replace(/'/g, '"')
          .replace(/(?<=[A-Za-zàâçéèêëîïôûùüÿñæœ_.])"(?=[A-Za-zàâçéèêëîïôûùüÿñæœ_.])/g, "\\\\'")
      );

      ReactDOM.render(<AppStart configObj={configObj.configuration} />, mapElement);
>>>>>>> fffdf02f
    }
  }
}

// cgpv object to be exported with the api for outside use
export const cgpv: types.TypeCGPV = {
  init,
  api: types.Cast<types.TypeApi>({
    ...api,
    ...api.event,
    // ...api.projection,
    ...api.plugin,
  }),
  react: React,
  leaflet: L,
  reactLeaflet: ReactLeaflet,
  reactLeafletCore: ReactLeafletCore,
  mui: MUI,
  ui: {
    useTheme,
    useMediaQuery,
    makeStyles,
    elements: UI,
  },
  useTranslation,
  types,
  constants: {
    leafletPositionClasses: LEAFLET_POSITION_CLASSES,
  },
};

// freeze variable name so a variable with same name can't be defined from outside
Object.freeze(cgpv);

// export the cgpv globally
types.Cast<types.TypeWindow>(window).cgpv = cgpv;<|MERGE_RESOLUTION|>--- conflicted
+++ resolved
@@ -15,7 +15,6 @@
 import { useTheme } from '@mui/material/styles';
 import makeStyles from '@mui/styles/makeStyles';
 
-<<<<<<< HEAD
 import Ajv from 'ajv';
 
 import icon from 'leaflet/dist/images/marker-icon.png';
@@ -58,28 +57,9 @@
   theme: 'dark',
   components: ['appbar', 'navbar', 'northArrow'],
   languages: ['en-CA', 'fr-CA'],
+  language: 'en-CA',
+  extraOptions: {},
 };
-=======
-import icon from 'leaflet/dist/images/marker-icon.png';
-import iconShadow from 'leaflet/dist/images/marker-shadow.png';
-
-import { api } from './api/api';
-
-import * as UI from './ui';
-
-import 'leaflet/dist/leaflet.css';
-import './ui/style/style.css';
-import './ui/style/vendor.css';
-
-import AppStart from './core/app-start';
-
-import * as types from './core/types/cgpv-types';
-import { Config } from './core/utils/config';
-import { EVENT_NAMES } from './api/event';
-import { LEAFLET_POSITION_CLASSES } from './geo/utils/constant';
-
-export * from './core/types/cgpv-types';
->>>>>>> fffdf02f
 
 // hack for default leaflet icon: https://github.com/Leaflet/Leaflet/issues/4968
 // TODO: put somewhere else
@@ -193,7 +173,6 @@
   for (let i = 0; i < mapElements.length; i += 1) {
     const mapElement = mapElements[i] as Element;
 
-<<<<<<< HEAD
     let mapId = mapElement.getAttribute('id');
 
     if (!mapId) mapId = generateId();
@@ -231,7 +210,7 @@
             basemapOptions,
           },
           languages: ['en-CA', 'fr-CA'],
-          langauge: urlParams.l as 'en-CA' | 'fr-CA',
+          language: urlParams.l as 'en-CA' | 'fr-CA',
         };
       } else {
         let configObjStr = mapElement.getAttribute('data-config');
@@ -281,20 +260,6 @@
       // } else {
       //   ReactDOM.render(<AppStart configObj={configObj} />, mapElement);
       // }
-=======
-    const mapId = mapElement.getAttribute('id');
-
-    if (mapId) {
-      // validate configuration and appply default if problem occurs then setup language
-      const configObj = new Config(
-        mapId,
-        (mapElement.getAttribute('data-leaflet') || '')
-          .replace(/'/g, '"')
-          .replace(/(?<=[A-Za-zàâçéèêëîïôûùüÿñæœ_.])"(?=[A-Za-zàâçéèêëîïôûùüÿñæœ_.])/g, "\\\\'")
-      );
-
-      ReactDOM.render(<AppStart configObj={configObj.configuration} />, mapElement);
->>>>>>> fffdf02f
     }
   }
 }
