--- conflicted
+++ resolved
@@ -1,9 +1,5 @@
 /* eslint-disable react/no-array-index-key */
-<<<<<<< HEAD
-import { TypeJSONValue, TypeLayersListProps, TypeLayerData, TypeWindow, TypeJSONObject } from 'geoview-core';
-=======
-import { TypeJSONObject, TypeLayersListProps, TypeLayerData, TypeWindow } from 'geoview-core';
->>>>>>> 2494732a
+import { TypeJSONValue, TypeLayersListProps, AbstractWebLayersClass, TypeWindow, TypeJSONObject } from 'geoview-core';
 
 // get the window object
 const w = window as TypeWindow;
@@ -88,7 +84,7 @@
    * @param {Object} data data object of all layers
    * @param {string} layerKey the layer object to list it's entries
    */
-  const goToFeatureList = (data: TypeLayerData, layerKey: string) => {
+  const goToFeatureList = (data: AbstractWebLayersClass, layerKey: string) => {
     const { layerData, displayField, fieldAliases, renderer } = data.layers[layerKey];
 
     // set the layer entry data
