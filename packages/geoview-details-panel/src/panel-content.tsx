--- conflicted
+++ resolved
@@ -319,27 +319,6 @@
               },
             };
 
-<<<<<<< HEAD
-            // TODO check layer type if WMS then use getFeatureInfo to query the data
-
-            // generate an identify query url
-            const identifyUrl =
-              `${layer.mapService.options.url}identify?` +
-              `f=json` +
-              `&tolerance=10` +
-              `&mapExtent=${extent.xmin},${extent.ymin},${extent.xmax},${extent.ymax}` +
-              `&imageDisplay=${size.x},${size.y},96` +
-              `&layers=visible:${layers[l].layer.id}` +
-              `&returnFieldName=true` +
-              `&sr=4326` +
-              `&returnGeometry=true` +
-              `&geometryType=esriGeometryPoint&geometry=${latlng.lng},${latlng.lat}`;
-
-            try {
-              // fetch the result from the map server
-              const response = await fetch(identifyUrl);
-              const res = (await response.json()) as { results: TypeEntry[] };
-=======
             //check layer type if WMS then use getFeatureInfo to query the data
             let res = null;
 
@@ -384,7 +363,6 @@
               // fetch the result from the map server
               const response = await fetch(identifyUrl);
               res = (await response.json()) as { results: TypeEntry[] };
->>>>>>> 0ac6cb72
 
               if (res && res.results && res.results.length > 0) {
                 layersFound.push({
@@ -404,11 +382,6 @@
                   },
                 }));
               }
-<<<<<<< HEAD
-            } catch (error) {
-              console.log(error);
-=======
->>>>>>> 0ac6cb72
             }
           }
         }
